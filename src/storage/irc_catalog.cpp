--- conflicted
+++ resolved
@@ -22,60 +22,20 @@
 
 namespace duckdb {
 
-IRCatalog::IRCatalog(AttachedDatabase &db_p, AccessMode access_mode, ClientContext &context,
+IRCatalog::IRCatalog(AttachedDatabase &db_p, AccessMode access_mode, unique_ptr<IRCAuthorization> auth_handler,
                      IcebergAttachOptions &attach_options, const string &version)
-    : Catalog(db_p), access_mode(access_mode), warehouse(attach_options.warehouse), uri(attach_options.uri),
-      version(version), schemas(*this) {
+    : Catalog(db_p), access_mode(access_mode), auth_handler(std::move(auth_handler)),
+      warehouse(attach_options.warehouse), uri(attach_options.endpoint), version(version), schemas(*this) {
 	if (version.empty()) {
 		throw InternalException("version can not be empty");
 	}
-	switch (attach_options.authorization_type) {
-	case IRCAuthorizationType::OAUTH2: {
-		auth_handler = OAuth2Authorization::FromAttachOptions(context, attach_options);
-		break;
-	}
-	case IRCAuthorizationType::SIGV4: {
-		auth_handler = SIGV4Authorization::FromAttachOptions(attach_options);
-		break;
-	}
-	default:
-		throw InternalException("Authorization Type (%s) not implemented",
-		                        IRCAuthorization::TypeToString(attach_options.authorization_type));
-	}
 }
 
 IRCatalog::~IRCatalog() = default;
 
-<<<<<<< HEAD
-void IRCatalog::Initialize(bool load_builtin) {
-}
-
-void IRCatalog::GetConfig(ClientContext &context) {
-	auto url = GetBaseUrl();
-	// set the prefix to be empty. To get the config endpoint,
-	// we cannot add a default prefix.
-	D_ASSERT(prefix.empty());
-	url.AddPathComponent("config");
-	url.SetParam("warehouse", warehouse);
-
-	auto response = auth_handler->GetRequest(*this, context, url);
-	std::unique_ptr<yyjson_doc, YyjsonDocDeleter> doc(ICUtils::api_result_to_doc(response));
-	auto *root = yyjson_doc_get_root(doc.get());
-	auto catalog_config = rest_api_objects::CatalogConfig::FromJSON(root);
-
-	overrides = catalog_config.overrides;
-	defaults = catalog_config.defaults;
-	// save overrides and defaults.
-	// See https://iceberg.apache.org/docs/latest/configuration/#catalog-properties for sometimes used catalog
-	// properties
-
-	auto default_prefix_it = defaults.find("prefix");
-	auto override_prefix_it = overrides.find("prefix");
-=======
 //===--------------------------------------------------------------------===//
 // Catalog API
 //===--------------------------------------------------------------------===//
->>>>>>> 7903e491
 
 void IRCatalog::Initialize(bool load_builtin) {
 }
@@ -210,9 +170,8 @@
 	D_ASSERT(prefix.empty());
 	url.AddPathComponent("config");
 	url.SetParam("warehouse", warehouse);
-	RequestInput request_input;
-	auto response = auth_handler->GetRequest(context, url, request_input);
-	std::unique_ptr<yyjson_doc, YyjsonDocDeleter> doc(ICUtils::api_result_to_doc(response));
+	auto response = auth_handler->GetRequest(context, url);
+	std::unique_ptr<yyjson_doc, YyjsonDocDeleter> doc(ICUtils::api_result_to_doc(response->body));
 	auto *root = yyjson_doc_get_root(doc.get());
 	auto catalog_config = rest_api_objects::CatalogConfig::FromJSON(root);
 
@@ -448,7 +407,8 @@
 		break;
 	}
 	default:
-		throw InternalException("Authorization Type (%s) not implemented", authorization_type_string);
+		throw InternalException("Authorization Type (%s) not implemented",
+		                        IRCAuthorization::TypeToString(attach_options.authorization_type));
 	}
 
 	//! We throw if there are any additional options not handled by previous steps
@@ -466,8 +426,7 @@
 	}
 
 	D_ASSERT(auth_handler);
-	auto catalog = make_uniq<IRCatalog>(db, access_mode, std::move(auth_handler), attach_options.warehouse,
-	                                    attach_options.endpoint);
+	auto catalog = make_uniq<IRCatalog>(db, access_mode, std::move(auth_handler), attach_options);
 	catalog->GetConfig(context);
 	return std::move(catalog);
 }
