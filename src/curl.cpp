--- conflicted
+++ resolved
@@ -1,4 +1,3 @@
-<<<<<<< HEAD
 //#include "curl.hpp"
 //#include "duckdb/common/string_util.hpp"
 //#include "duckdb/common/exception/http_exception.hpp"
@@ -99,8 +98,10 @@
 //	return result;
 //}
 
-// string RequestInput::PostRequest(ClientContext &context, const string &post_data) {
-//	CURLRequestHeaders curl_headers(headers);
+// static size_t RequestWriteCallback(void *contents, size_t size, size_t nmemb, void *userp) {
+//	((string *)userp)->append((char *)contents, size * nmemb);
+//	return size * nmemb;
+//}
 
 //	CURLcode res;
 //	string result;
@@ -154,185 +155,4 @@
 //	return result;
 //}
 
-//} // namespace duckdb
-=======
-#include "curl.hpp"
-#include "duckdb/common/string_util.hpp"
-#include "duckdb/common/exception/http_exception.hpp"
-
-#ifdef WASM_LOADABLE_EXTENSIONS
-#else
-#include <curl/curl.h>
-#endif
-
-namespace duckdb {
-
-#ifdef WASM_LOADABLE_EXTENSIONS
-
-string RequestInput::GetRequest(ClientContext &context) {
-	throw NotImplementedException("GET on WASM not implemented yet");
-}
-
-string RequestInput::PostRequest(ClientContext &context, const string &post_data) {
-	throw NotImplementedException("POST on WASM not implemented yet");
-}
-
-string RequestInput::DeleteRequest(ClientContext &context) {
-	throw NotImplementedException("DELETE on WASM not implemented yet");
-}
-
-#else
-
-namespace {
-
-class CURLHandle {
-public:
-	CURLHandle(const string &token, const string &cert_path) {
-		curl = curl_easy_init();
-		if (!curl) {
-			throw InternalException("Failed to initialize curl");
-		}
-		if (!token.empty()) {
-			curl_easy_setopt(curl, CURLOPT_XOAUTH2_BEARER, token.c_str());
-			curl_easy_setopt(curl, CURLOPT_HTTPAUTH, CURLAUTH_BEARER);
-		}
-		if (!cert_path.empty()) {
-			curl_easy_setopt(curl, CURLOPT_CAINFO, cert_path.c_str());
-		}
-	}
-	~CURLHandle() {
-		curl_easy_cleanup(curl);
-	}
-
-public:
-	operator CURL *() {
-		return curl;
-	}
-	CURLcode Execute() {
-		return curl_easy_perform(curl);
-	}
-
-private:
-	CURL *curl = NULL;
-};
-
-class CURLRequestHeaders {
-public:
-	CURLRequestHeaders(const vector<string> &input) {
-		for (auto &header : input) {
-			Add(header);
-		}
-	}
-	~CURLRequestHeaders() {
-		if (headers) {
-			curl_slist_free_all(headers);
-		}
-		headers = NULL;
-	}
-	operator bool() const {
-		return headers != NULL;
-	}
-
-public:
-	void Add(const string &header) {
-		headers = curl_slist_append(headers, header.c_str());
-	}
-
-public:
-	curl_slist *headers = NULL;
-};
-
-static size_t RequestWriteCallback(void *contents, size_t size, size_t nmemb, void *userp) {
-	((string *)userp)->append((char *)contents, size * nmemb);
-	return size * nmemb;
-}
-
-} // namespace
-
-string RequestInput::DeleteRequest(ClientContext &context) {
-	CURLRequestHeaders curl_headers(headers);
-
-	CURLcode res;
-	string result;
-	{
-		//! Put in inner scope, cleanup happens in the destructor
-		CURLHandle curl(bearer_token, cert_path);
-		curl_easy_setopt(curl, CURLOPT_URL, url.c_str());
-		curl_easy_setopt(curl, CURLOPT_CUSTOMREQUEST, "DELETE");
-		curl_easy_setopt(curl, CURLOPT_WRITEFUNCTION, RequestWriteCallback);
-		curl_easy_setopt(curl, CURLOPT_WRITEDATA, &result);
-
-		if (curl_headers) {
-			curl_easy_setopt(curl, CURLOPT_HTTPHEADER, curl_headers.headers);
-		}
-		res = curl.Execute();
-	}
-
-	DUCKDB_LOG_DEBUG(context, "iceberg.Catalog.Curl.HTTPRequest", "DELETE %s (curl code '%s')", url,
-	                 curl_easy_strerror(res));
-	if (res != CURLcode::CURLE_OK) {
-		string error = curl_easy_strerror(res);
-		throw HTTPException(StringUtil::Format("Curl DELETE Request to '%s' failed with error: '%s'", url, error));
-	}
-	return result;
-}
-
-string RequestInput::PostRequest(ClientContext &context, const string &post_data) {
-	CURLRequestHeaders curl_headers(headers);
-
-	CURLcode res;
-	string result;
-	{
-		//! Put in inner scope, cleanup happens in the destructor
-		CURLHandle curl(bearer_token, cert_path);
-		curl_easy_setopt(curl, CURLOPT_URL, url.c_str());
-		curl_easy_setopt(curl, CURLOPT_POST, 1L);
-		curl_easy_setopt(curl, CURLOPT_POSTFIELDS, post_data.c_str());
-		curl_easy_setopt(curl, CURLOPT_WRITEFUNCTION, RequestWriteCallback);
-		curl_easy_setopt(curl, CURLOPT_WRITEDATA, &result);
-
-		if (curl_headers) {
-			curl_easy_setopt(curl, CURLOPT_HTTPHEADER, curl_headers.headers);
-		}
-		res = curl.Execute();
-	}
-
-	DUCKDB_LOG_DEBUG(context, "iceberg.Catalog.Curl.HTTPRequest", "POST %s (curl code '%s')", url,
-	                 curl_easy_strerror(res));
-	if (res != CURLcode::CURLE_OK) {
-		string error = curl_easy_strerror(res);
-		throw HTTPException(StringUtil::Format("Curl POST Request to '%s' failed with error: '%s'", url, error));
-	}
-	return result;
-}
-
-string RequestInput::GetRequest(ClientContext &context) {
-	CURLRequestHeaders curl_headers(headers);
-
-	CURLcode res;
-	string result;
-	{
-		CURLHandle curl(bearer_token, cert_path);
-		curl_easy_setopt(curl, CURLOPT_URL, url.c_str());
-		curl_easy_setopt(curl, CURLOPT_WRITEFUNCTION, RequestWriteCallback);
-		curl_easy_setopt(curl, CURLOPT_WRITEDATA, &result);
-
-		if (curl_headers) {
-			curl_easy_setopt(curl, CURLOPT_HTTPHEADER, curl_headers.headers);
-		}
-		res = curl.Execute();
-	}
-
-	DUCKDB_LOG_DEBUG(context, "iceberg.Catalog.Curl.HTTPRequest", "GET %s (curl code '%s')", url,
-	                 curl_easy_strerror(res));
-	if (res != CURLcode::CURLE_OK) {
-		string error = curl_easy_strerror(res);
-		throw HTTPException(StringUtil::Format("Curl GET Request to '%s' failed with error: '%s'", url, error));
-	}
-	return result;
-}
-
-#endif
-
-} // namespace duckdb
->>>>>>> 7903e491
+//} // namespace duckdb