--- conflicted
+++ resolved
@@ -682,40 +682,7 @@
 	if (paths.size() != 1) {
 		throw BinderException("'iceberg_scan' only supports single path as input");
 	}
-<<<<<<< HEAD
 	auto storage_location = IcebergUtils::GetStorageLocation(context, paths[0]);
-=======
-	auto qualified_name = QualifiedName::ParseComponents(paths[0]);
-	string storage_location = paths[0];
-
-	do {
-		if (qualified_name.size() != 3) {
-			break;
-		}
-		//! Fully qualified table reference, let's do a lookup
-		EntryLookupInfo table_info(CatalogType::TABLE_ENTRY, qualified_name[2]);
-		auto catalog_entry =
-		    Catalog::GetEntry(context, qualified_name[0], qualified_name[1], table_info, OnEntryNotFound::RETURN_NULL);
-		if (!catalog_entry) {
-			break;
-		}
-
-		if (catalog_entry->type == CatalogType::VIEW_ENTRY) {
-			//! This is a view, which we will assume is wrapping an ICEBERG_SCAN(...) query
-			auto &view_entry = catalog_entry->Cast<ViewCatalogEntry>();
-			auto &sql = view_entry.sql;
-			storage_location = ExtractIcebergScanPath(sql);
-			break;
-		}
-		if (catalog_entry->type == CatalogType::TABLE_ENTRY) {
-			//! This is a IRCTableEntry, set up the scan from this
-			auto &table_entry = catalog_entry->Cast<ICTableEntry>();
-			storage_location = table_entry.PrepareIcebergScanFromEntry(context);
-			break;
-		}
-	} while (false);
-
->>>>>>> e22192ce
 	return make_shared_ptr<IcebergMultiFileList>(context, storage_location, this->options);
 }
 
