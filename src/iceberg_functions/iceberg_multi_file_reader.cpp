#include "iceberg_multi_file_reader.hpp"

#include "duckdb/catalog/catalog_entry/table_function_catalog_entry.hpp"
#include "duckdb/common/exception.hpp"
#include "duckdb/execution/execution_context.hpp"
#include "duckdb/main/extension_util.hpp"
#include "duckdb/parallel/thread_context.hpp"
#include "duckdb/parser/tableref/table_function_ref.hpp"
#include "duckdb/parser/expression/constant_expression.hpp"
#include "duckdb/planner/filter/constant_filter.hpp"
#include "duckdb/planner/filter/conjunction_filter.hpp"
#include "duckdb/planner/expression/bound_comparison_expression.hpp"
#include "duckdb/planner/expression/bound_constant_expression.hpp"
#include "duckdb/planner/expression/bound_operator_expression.hpp"
#include "duckdb/planner/expression/bound_reference_expression.hpp"
#include "duckdb/planner/expression/bound_conjunction_expression.hpp"

namespace duckdb {

IcebergMultiFileList::IcebergMultiFileList(ClientContext &context_p, const string &path, const IcebergOptions &options)
    : MultiFileList({path}, FileGlobOptions::ALLOW_EMPTY), lock(), context(context_p), options(options) {
}

string IcebergMultiFileList::ToDuckDBPath(const string &raw_path) {
	return raw_path;
}

string IcebergMultiFileList::GetPath() const {
	return GetPaths()[0].path;
}

void IcebergMultiFileList::Bind(vector<LogicalType> &return_types, vector<string> &names) {
	lock_guard<mutex> guard(lock);

	if (have_bound) {
		names = this->names;
		return_types = this->types;
		return;
	}

	if (!initialized) {
		InitializeFiles(guard);
	}

	auto &schema = snapshot.schema;
	for (auto &schema_entry : schema) {
		names.push_back(schema_entry.name);
		return_types.push_back(schema_entry.type);
	}

	have_bound = true;
	this->names = names;
	this->types = return_types;
}

template <bool LOWER_BOUND = true>
[[noreturn]] static void ThrowBoundError(const string &bound, const IcebergColumnDefinition &column) {
	auto bound_type = LOWER_BOUND ? "'lower_bound'" : "'upper_bound'";
	throw InvalidInputException("Invalid %s size (%d) for column %s with type '%s', bound value: '%s'", bound_type,
	                            bound.size(), column.name, column.type.ToString(), bound);
}

template <class VALUE_TYPE>
static Value DeserializeDecimalBoundTemplated(const string &bound_value, uint8_t width, uint8_t scale) {
	VALUE_TYPE ret = 0;
	//! The blob has to be smaller or equal to the size of the type
	D_ASSERT(bound_value.size() <= sizeof(VALUE_TYPE));
	std::memcpy(&ret, bound_value.data(), bound_value.size());
	return Value::DECIMAL(ret, width, scale);
}

static Value DeserializeHugeintDecimalBound(const string &bound_value, uint8_t width, uint8_t scale) {
	hugeint_t ret;

	//! The blob has to be smaller or equal to the size of the type
	D_ASSERT(bound_value.size() <= sizeof(hugeint_t));
	int64_t upper_val = 0;
	uint64_t lower_val = 0;
	// Read upper and lower parts of hugeint

	idx_t upper_val_size = MinValue(bound_value.size(), sizeof(int64_t));

	std::memcpy(&upper_val, bound_value.data(), upper_val_size);
	if (bound_value.size() > sizeof(int64_t)) {
		idx_t lower_val_size = MinValue(bound_value.size() - sizeof(int64_t), sizeof(uint64_t));
		std::memcpy(&lower_val, bound_value.data() + sizeof(int64_t), lower_val_size);
	}
	ret = hugeint_t(upper_val, lower_val);
	return Value::DECIMAL(ret, width, scale);
}

template <bool LOWER_BOUND = true>
static Value DeserializeDecimalBound(const string &bound_value, const IcebergColumnDefinition &column) {
	D_ASSERT(column.type.id() == LogicalTypeId::DECIMAL);

	uint8_t width;
	uint8_t scale;
	if (!column.type.GetDecimalProperties(width, scale)) {
		ThrowBoundError<LOWER_BOUND>(bound_value, column);
	}

	auto physical_type = column.type.InternalType();
	switch (physical_type) {
	case PhysicalType::INT16: {
		return DeserializeDecimalBoundTemplated<int16_t>(bound_value, width, scale);
	}
	case PhysicalType::INT32: {
		return DeserializeDecimalBoundTemplated<int32_t>(bound_value, width, scale);
	}
	case PhysicalType::INT64: {
		return DeserializeDecimalBoundTemplated<int64_t>(bound_value, width, scale);
	}
	case PhysicalType::INT128: {
		return DeserializeHugeintDecimalBound(bound_value, width, scale);
	}
	default:
		throw InternalException("DeserializeDecimalBound not implemented for physical type '%s'",
		                        TypeIdToString(physical_type));
	}
}

template <bool LOWER_BOUND = true>
static Value DeserializeBound(const string &bound_value, const IcebergColumnDefinition &column) {
	auto &type = column.type;

	switch (type.id()) {
	case LogicalTypeId::INTEGER: {
		if (bound_value.size() != sizeof(int32_t)) {
			ThrowBoundError<LOWER_BOUND>(bound_value, column);
		}
		int32_t val;
		std::memcpy(&val, bound_value.data(), sizeof(int32_t));
		return Value::INTEGER(val);
	}
	case LogicalTypeId::BIGINT: {
		if (bound_value.size() != sizeof(int64_t)) {
			ThrowBoundError<LOWER_BOUND>(bound_value, column);
		}
		int64_t val;
		std::memcpy(&val, bound_value.data(), sizeof(int64_t));
		return Value::BIGINT(val);
	}
	case LogicalTypeId::DATE: {
		if (bound_value.size() != sizeof(int32_t)) { // Dates are typically stored as int32 (days since epoch)
			ThrowBoundError<LOWER_BOUND>(bound_value, column);
		}
		int32_t days_since_epoch;
		std::memcpy(&days_since_epoch, bound_value.data(), sizeof(int32_t));
		// Convert to DuckDB date
		date_t date = Date::EpochDaysToDate(days_since_epoch);
		return Value::DATE(date);
	}
	case LogicalTypeId::TIMESTAMP: {
		if (bound_value.size() !=
		    sizeof(int64_t)) { // Timestamps are typically stored as int64 (microseconds since epoch)
			ThrowBoundError<LOWER_BOUND>(bound_value, column);
		}
		int64_t micros_since_epoch;
		std::memcpy(&micros_since_epoch, bound_value.data(), sizeof(int64_t));
		// Convert to DuckDB timestamp using microseconds
		timestamp_t timestamp = Timestamp::FromEpochMicroSeconds(micros_since_epoch);
		return Value::TIMESTAMP(timestamp);
	}
	case LogicalTypeId::TIMESTAMP_TZ: {
		if (bound_value.size() != sizeof(int64_t)) { // Assuming stored as int64 (microseconds since epoch)
			ThrowBoundError<LOWER_BOUND>(bound_value, column);
		}
		int64_t micros_since_epoch;
		std::memcpy(&micros_since_epoch, bound_value.data(), sizeof(int64_t));
		// Convert to DuckDB timestamp using microseconds
		timestamp_t timestamp = Timestamp::FromEpochMicroSeconds(micros_since_epoch);
		// Create a TIMESTAMPTZ Value
		return Value::TIMESTAMPTZ(timestamp_tz_t(timestamp));
	}
	case LogicalTypeId::DOUBLE: {
		if (bound_value.size() != sizeof(double)) {
			ThrowBoundError<LOWER_BOUND>(bound_value, column);
		}
		double val;
		std::memcpy(&val, bound_value.data(), sizeof(double));
		return Value::DOUBLE(val);
	}
	case LogicalTypeId::VARCHAR: {
		// Assume the bytes represent a UTF-8 string
		return Value(bound_value);
	}
	case LogicalTypeId::DECIMAL: {
		return DeserializeDecimalBound(bound_value, column);
	}
	// Add more types as needed
	default:
		break;
	}
	ThrowBoundError<LOWER_BOUND>(bound_value, column);
}

unique_ptr<IcebergMultiFileList> IcebergMultiFileList::PushdownInternal(ClientContext &context,
                                                                        TableFilterSet &new_filters) const {
	auto filtered_list = make_uniq<IcebergMultiFileList>(context, paths[0].path, this->options);

	TableFilterSet result_filter_set;

	// Add pre-existing filters
	for (auto &entry : table_filters.filters) {
		result_filter_set.PushFilter(ColumnIndex(entry.first), entry.second->Copy());
	}

	// Add new filters
	for (auto &entry : new_filters.filters) {
		if (entry.first < names.size()) {
			result_filter_set.PushFilter(ColumnIndex(entry.first), entry.second->Copy());
		}
	}

	filtered_list->table_filters = std::move(result_filter_set);
	filtered_list->names = names;
	filtered_list->types = types;
	filtered_list->have_bound = true;

	// Copy over the snapshot, this avoids reparsing metadata
	{
		unique_lock<mutex> lck(lock);
		filtered_list->snapshot = snapshot;
	}
	return filtered_list;
}

unique_ptr<MultiFileList>
IcebergMultiFileList::DynamicFilterPushdown(ClientContext &context, const MultiFileOptions &options,
                                            const vector<string> &names, const vector<LogicalType> &types,
                                            const vector<column_t> &column_ids, TableFilterSet &filters) const {
	if (filters.filters.empty()) {
		return nullptr;
	}

	TableFilterSet filters_copy;
	for (auto &filter : filters.filters) {
		auto column_id = column_ids[filter.first];
		auto previously_pushed_down_filter = this->table_filters.filters.find(column_id);
		if (previously_pushed_down_filter != this->table_filters.filters.end() &&
		    filter.second->Equals(*previously_pushed_down_filter->second)) {
			// Skip filters that we already have pushed down
			continue;
		}
		filters_copy.PushFilter(ColumnIndex(column_id), filter.second->Copy());
	}

	if (!filters_copy.filters.empty()) {
		auto new_snap = PushdownInternal(context, filters_copy);
		return std::move(new_snap);
	}
	return nullptr;
}

unique_ptr<MultiFileList> IcebergMultiFileList::ComplexFilterPushdown(ClientContext &context,
                                                                      const MultiFileOptions &options,
                                                                      MultiFilePushdownInfo &info,
                                                                      vector<unique_ptr<Expression>> &filters) {
	if (filters.empty()) {
		return nullptr;
	}

	FilterCombiner combiner(context);
	for (const auto &filter : filters) {
		combiner.AddFilter(filter->Copy());
	}

	vector<FilterPushdownResult> unused;
	auto filter_set = combiner.GenerateTableScanFilters(info.column_indexes, unused);
	if (filter_set.filters.empty()) {
		return nullptr;
	}

	return PushdownInternal(context, filter_set);
}

vector<OpenFileInfo> IcebergMultiFileList::GetAllFiles() {
	throw NotImplementedException("NOT IMPLEMENTED");
}

FileExpandResult IcebergMultiFileList::GetExpandResult() {
	// GetFile(1) will ensure files with index 0 and index 1 are expanded if they are available
	GetFile(1);

	if (data_files.size() > 1) {
		return FileExpandResult::MULTIPLE_FILES;
	} else if (data_files.size() == 1) {
		return FileExpandResult::SINGLE_FILE;
	}

	return FileExpandResult::NO_FILES;
}

idx_t IcebergMultiFileList::GetTotalFileCount() {
	// FIXME: the 'added_files_count' + the 'existing_files_count'
	// in the Manifest List should give us this information without scanning the manifest list
	idx_t i = data_files.size();
	while (!GetFile(i).path.empty()) {
		i++;
	}
	return data_files.size();
}

unique_ptr<NodeStatistics> IcebergMultiFileList::GetCardinality(ClientContext &context) {
	auto total_file_count = IcebergMultiFileList::GetTotalFileCount();

	if (total_file_count == 0) {
		return make_uniq<NodeStatistics>(0, 0);
	}

	// FIXME: visit metadata to get a cardinality count

	return nullptr;
}

static bool BoundsMatchFilter(TableFilter &table_filter, const Value &lower_bound, const Value &upper_bound);

static bool BoundsMatchConstantFilter(ConstantFilter &constant_filter, const Value &lower_bound,
                                      const Value &upper_bound) {
	auto &constant_value = constant_filter.constant;
	switch (constant_filter.comparison_type) {
	case ExpressionType::COMPARE_EQUAL:
		return constant_value >= lower_bound && constant_value <= upper_bound;
	case ExpressionType::COMPARE_GREATERTHAN:
		return constant_value <= upper_bound;
	case ExpressionType::COMPARE_GREATERTHANOREQUALTO:
		return constant_value <= upper_bound;
	case ExpressionType::COMPARE_LESSTHAN:
		return constant_value >= lower_bound;
	case ExpressionType::COMPARE_LESSTHANOREQUALTO:
		return constant_value >= lower_bound;
	default:
		//! Conservative approach: we don't know, so we just say it's not filtered out
		return true;
	}
}

static bool BoundsMatchConjunctionAndFilter(ConjunctionAndFilter &conjunction_and, const Value &lower_bound,
                                            const Value &upper_bound) {
	for (auto &child : conjunction_and.child_filters) {
		if (!BoundsMatchFilter(*child, lower_bound, upper_bound)) {
			return false;
		}
	}
	return true;
}

static bool BoundsMatchFilter(TableFilter &filter, const Value &lower_bound, const Value &upper_bound) {
	//! TODO: support more filter types
	switch (filter.filter_type) {
	case TableFilterType::CONSTANT_COMPARISON: {
		auto &constant_filter = filter.Cast<ConstantFilter>();
		return BoundsMatchConstantFilter(constant_filter, lower_bound, upper_bound);
	}
	case TableFilterType::CONJUNCTION_AND: {
		//! TODO: If anything fails, return false
		auto &conjunction_and_filter = filter.Cast<ConjunctionAndFilter>();
		return BoundsMatchConjunctionAndFilter(conjunction_and_filter, lower_bound, upper_bound);
	}
	default:
		//! Conservative approach: we don't know what this is, just say it doesn't filter anything
		return true;
	}
}

bool IcebergMultiFileList::FileMatchesFilter(IcebergManifestEntry &file) {
	D_ASSERT(!table_filters.filters.empty());

	auto &filters = table_filters.filters;
	auto &schema = snapshot.schema;

	for (idx_t column_id = 0; column_id < schema.size(); column_id++) {
		// FIXME: is there a potential mismatch between column_id / field_id lurking here?
		auto &column = schema[column_id];
		auto it = filters.find(column_id);

		if (it == filters.end()) {
			continue;
		}
		if (file.lower_bounds.empty() || file.upper_bounds.empty()) {
			//! There are no bounds statistics for the file, can't filter
			continue;
		}

		auto &field_id = column.id;
		auto lower_bound_it = file.lower_bounds.find(field_id);
		auto upper_bound_it = file.upper_bounds.find(field_id);
		if (lower_bound_it == file.lower_bounds.end() || upper_bound_it == file.upper_bounds.end()) {
			//! There are no bound statistics for this column
			continue;
		}

		auto lower_bound = DeserializeBound<true>(lower_bound_it->second, column);
		auto upper_bound = DeserializeBound<false>(upper_bound_it->second, column);
		auto &filter = *it->second;
		if (!BoundsMatchFilter(filter, lower_bound, upper_bound)) {
			//! If any predicate fails, exclude the file
			return false;
		}
	}
	return true;
}

OpenFileInfo IcebergMultiFileList::GetFile(idx_t file_id) {
	lock_guard<mutex> guard(lock);
	if (!initialized) {
		InitializeFiles(guard);
	}

	auto iceberg_path = GetPath();
	auto &fs = FileSystem::GetFileSystem(context);
	auto &data_files = this->data_files;
	auto &entry_producer = this->entry_producer;

	// Read enough data files
	while (file_id >= data_files.size()) {
		if (data_manifest_entry_reader->Finished()) {
			if (current_data_manifest == data_manifests.end()) {
				break;
			}
			auto &manifest = *current_data_manifest;
			auto manifest_entry_full_path = options.allow_moved_paths
			                                    ? IcebergUtils::GetFullPath(iceberg_path, manifest.manifest_path, fs)
			                                    : manifest.manifest_path;
			auto scan = make_uniq<AvroScan>("IcebergManifest", context, manifest_entry_full_path);
			data_manifest_entry_reader->Initialize(std::move(scan));
			data_manifest_entry_reader->SetSequenceNumber(manifest.sequence_number);
			data_manifest_entry_reader->SetPartitionSpecID(manifest.partition_spec_id);
		}

		idx_t remaining = (file_id + 1) - data_files.size();
		if (!table_filters.filters.empty()) {
			// FIXME: push down the filter into the 'read_avro' scan, so the entries that don't match are just filtered
			// out
			vector<IcebergManifestEntry> intermediate_entries;
			data_manifest_entry_reader->ReadEntries(
			    remaining, [&intermediate_entries, &entry_producer](DataChunk &chunk, idx_t offset, idx_t count,
			                                                        const ManifestReaderInput &input) {
				    return entry_producer(chunk, offset, count, input, intermediate_entries);
			    });

			for (auto &entry : intermediate_entries) {
				if (!FileMatchesFilter(entry)) {
					DUCKDB_LOG_INFO(context, "duckdb.Extensions.Iceberg",
					                "Iceberg Filter Pushdown, skipped 'data_file': '%s'", entry.file_path);
					//! Skip this file
					continue;
				}
				data_files.push_back(entry);
			}
		} else {
			data_manifest_entry_reader->ReadEntries(
			    remaining, [&data_files, &entry_producer](DataChunk &chunk, idx_t offset, idx_t count,
			                                              const ManifestReaderInput &input) {
				    return entry_producer(chunk, offset, count, input, data_files);
			    });
		}

		if (data_manifest_entry_reader->Finished()) {
			current_data_manifest++;
			continue;
		}
	}
#ifdef DEBUG
	for (auto &entry : data_files) {
		D_ASSERT(entry.content == IcebergManifestEntryContentType::DATA);
		D_ASSERT(entry.status != IcebergManifestEntryStatusType::DELETED);
	}
#endif

	if (file_id >= data_files.size()) {
		return OpenFileInfo();
	}

	D_ASSERT(file_id < data_files.size());
	auto &data_file = data_files[file_id];
	auto &path = data_file.file_path;

	if (!StringUtil::CIEquals(data_file.file_format, "parquet")) {
		throw NotImplementedException("File format '%s' not supported, only supports 'parquet' currently",
		                              data_file.file_format);
	}

	string file_path = path;
	if (options.allow_moved_paths) {
		auto iceberg_path = GetPath();
		auto &fs = FileSystem::GetFileSystem(context);
		file_path = IcebergUtils::GetFullPath(iceberg_path, path, fs);
	}
	return OpenFileInfo(file_path);
}

<<<<<<< HEAD
bool IcebergMultiFileList::ManifestMatchesFilter(IcebergManifest &manifest) {
	auto spec_id = manifest.partition_spec_id;
	auto partition_spec_it = partition_specs.find(spec_id);
	if (partition_spec_it == partition_specs.end()) {
		throw InvalidInputException("Manifest %s references 'partition_spec_id' %d which doesn't exist",
		                            manifest.manifest_path, spec_id);
	}
	auto &partition_spec = partition_spec_it->second;
	if (partition_spec.fields.size() != manifest.field_summary.size()) {
		throw InvalidInputException(
		    "Manifest has %d 'field_summary' entries but the referenced partition spec has %d fields",
		    manifest.field_summary.size(), partition_spec.fields.size());
	}

	if (table_filters.filters.empty()) {
		//! There are no filters
		return true;
	}

	auto &schema = snapshot.schema;
	unordered_map<uint64_t, idx_t> source_to_column_id;
	for (idx_t i = 0; i < schema.size(); i++) {
		auto &column = schema[i];
		source_to_column_id[static_cast<uint64_t>(column.id)] = i;
	}

	for (idx_t i = 0; i < manifest.field_summary.size(); i++) {
		auto &field_summary = manifest.field_summary[i];
		auto &field = partition_spec.fields[i];

		if (field.transform != "identity") {
			//! FIXME: add support for different transformations
			continue;
		}
		auto column_id = source_to_column_id.at(field.source_id);

		// Find if we have a filter for this source column
		auto filter_it = table_filters.filters.find(column_id);
		if (filter_it == table_filters.filters.end()) {
			continue;
		}
		// Skip if no bounds available
		if (field_summary.lower_bound.empty() || field_summary.upper_bound.empty()) {
			continue;
		}

		auto &column = schema[column_id];
		auto lower_bound = DeserializeBound<true>(field_summary.lower_bound, column);
		auto upper_bound = DeserializeBound<false>(field_summary.upper_bound, column);

		auto &filter = *filter_it->second;
		if (filter.filter_type != TableFilterType::CONSTANT_COMPARISON) {
			continue;
		}
		auto &constant_filter = filter.Cast<ConstantFilter>();
		auto &constant_value = constant_filter.constant;

		// Note: Using inclusive bounds because partition pruning must be conservative
		bool result = true;
		switch (constant_filter.comparison_type) {
		case ExpressionType::COMPARE_EQUAL:
			result = constant_value >= lower_bound && constant_value <= upper_bound;
			break;
		case ExpressionType::COMPARE_GREATERTHAN:
		case ExpressionType::COMPARE_GREATERTHANOREQUALTO:
			result = constant_value <= upper_bound;
			break;
		case ExpressionType::COMPARE_LESSTHAN:
		case ExpressionType::COMPARE_LESSTHANOREQUALTO:
			result = constant_value >= lower_bound;
			break;
		default:
			result = true; // Conservative approach for unsupported comparisons
			break;
		}

		if (!result) {
			return false; // If any predicate fails, we can skip this manifest
		}
	}
	return true;
}

void IcebergMultiFileList::InitializeFiles() {
	lock_guard<mutex> guard(lock);
=======
void IcebergMultiFileList::InitializeFiles(lock_guard<mutex> &guard) {
>>>>>>> 40aef25f
	if (initialized) {
		return;
	}
	initialized = true;
	auto &manifest_producer = this->manifest_producer;

	//! Load the snapshot
	auto iceberg_path = GetPath();
	auto &fs = FileSystem::GetFileSystem(context);
	auto iceberg_meta_path = IcebergSnapshot::GetMetaDataPath(context, iceberg_path, fs, options);
	metadata = IcebergMetadata::Parse(iceberg_meta_path, fs, options.metadata_compression_codec);

	switch (options.snapshot_source) {
	case SnapshotSource::LATEST: {
		snapshot = IcebergSnapshot::GetLatestSnapshot(*metadata, options);
		break;
	}
	case SnapshotSource::FROM_ID: {
		snapshot = IcebergSnapshot::GetSnapshotById(*metadata, options.snapshot_id, options);
		break;
	}
	case SnapshotSource::FROM_TIMESTAMP: {
		snapshot = IcebergSnapshot::GetSnapshotByTimestamp(*metadata, options.snapshot_timestamp, options);
		break;
	}
	default:
		throw InternalException("SnapshotSource type not implemented");
	}

	partition_specs = metadata->ParsePartitionSpecs();

	//! Set up the manifest + manifest entry readers
	if (snapshot.iceberg_format_version == 1) {
		data_manifest_entry_reader = make_uniq<ManifestReader>(IcebergManifestEntryV1::PopulateNameMapping,
		                                                       IcebergManifestEntryV1::VerifySchema);
		delete_manifest_entry_reader = make_uniq<ManifestReader>(IcebergManifestEntryV1::PopulateNameMapping,
		                                                         IcebergManifestEntryV1::VerifySchema);
		delete_manifest_entry_reader->skip_deleted = true;
		data_manifest_entry_reader->skip_deleted = true;
		manifest_reader =
		    make_uniq<ManifestReader>(IcebergManifestV1::PopulateNameMapping, IcebergManifestV1::VerifySchema);

		manifest_producer = IcebergManifestV1::ProduceEntries;
		entry_producer = IcebergManifestEntryV1::ProduceEntries;
	} else if (snapshot.iceberg_format_version == 2) {
		data_manifest_entry_reader = make_uniq<ManifestReader>(IcebergManifestEntryV2::PopulateNameMapping,
		                                                       IcebergManifestEntryV2::VerifySchema);
		delete_manifest_entry_reader = make_uniq<ManifestReader>(IcebergManifestEntryV2::PopulateNameMapping,
		                                                         IcebergManifestEntryV2::VerifySchema);
		delete_manifest_entry_reader->skip_deleted = true;
		data_manifest_entry_reader->skip_deleted = true;
		manifest_reader =
		    make_uniq<ManifestReader>(IcebergManifestV2::PopulateNameMapping, IcebergManifestV2::VerifySchema);

		manifest_producer = IcebergManifestV2::ProduceEntries;
		entry_producer = IcebergManifestEntryV2::ProduceEntries;
	} else {
		throw InvalidInputException("Reading from Iceberg version %d is not supported yet",
		                            snapshot.iceberg_format_version);
	}

	if (snapshot.snapshot_id == DConstants::INVALID_INDEX) {
		// we are in an empty table
		current_data_manifest = data_manifests.begin();
		current_delete_manifest = delete_manifests.begin();
		return;
	}

	// Read the manifest list, we need all the manifests to determine if we've seen all deletes
	auto manifest_list_full_path = options.allow_moved_paths
	                                   ? IcebergUtils::GetFullPath(iceberg_path, snapshot.manifest_list, fs)
	                                   : snapshot.manifest_list;

	auto scan = make_uniq<AvroScan>("IcebergManifestList", context, manifest_list_full_path);
	manifest_reader->Initialize(std::move(scan));

	vector<IcebergManifest> all_manifests;
	while (!manifest_reader->Finished()) {
		manifest_reader->ReadEntries(STANDARD_VECTOR_SIZE,
		                             [&all_manifests, manifest_producer](DataChunk &chunk, idx_t offset, idx_t count,
		                                                                 const ManifestReaderInput &input) {
			                             return manifest_producer(chunk, offset, count, input, all_manifests);
		                             });
	}

	for (auto &manifest : all_manifests) {
		if (!ManifestMatchesFilter(manifest)) {
			//! Skip this manifest
			continue;
		}

		if (manifest.content == IcebergManifestContentType::DATA) {
			data_manifests.push_back(std::move(manifest));
		} else {
			D_ASSERT(manifest.content == IcebergManifestContentType::DELETE);
			delete_manifests.push_back(std::move(manifest));
		}
	}

	current_data_manifest = data_manifests.begin();
	current_delete_manifest = delete_manifests.begin();
}

//! Multi File Reader

unique_ptr<MultiFileReader> IcebergMultiFileReader::CreateInstance(const TableFunction &table) {
	(void)table;
	return make_uniq<IcebergMultiFileReader>();
}

shared_ptr<MultiFileList> IcebergMultiFileReader::CreateFileList(ClientContext &context, const vector<string> &paths,
                                                                 FileGlobOptions options) {
	if (paths.size() != 1) {
		throw BinderException("'iceberg_scan' only supports single path as input");
	}
	return make_shared_ptr<IcebergMultiFileList>(context, paths[0], this->options);
}

bool IcebergMultiFileReader::Bind(MultiFileOptions &options, MultiFileList &files, vector<LogicalType> &return_types,
                                  vector<string> &names, MultiFileReaderBindData &bind_data) {
	auto &iceberg_multi_file_list = dynamic_cast<IcebergMultiFileList &>(files);

	iceberg_multi_file_list.Bind(return_types, names);
	// FIXME: apply final transformation for 'file_row_number' ???

	auto &schema = iceberg_multi_file_list.snapshot.schema;
	auto &columns = bind_data.schema;
	for (auto &item : schema) {
		MultiFileColumnDefinition column(item.name, item.type);
		column.default_expression = make_uniq<ConstantExpression>(item.default_value);
		column.identifier = Value::INTEGER(item.id);

		columns.push_back(column);
	}
	//! FIXME: check if 'schema.name-mapping.default' is set, act on it to support "column-mapping"
	bind_data.mapping = MultiFileColumnMappingMode::BY_FIELD_ID;
	return true;
}

void IcebergMultiFileReader::BindOptions(MultiFileOptions &options, MultiFileList &files,
                                         vector<LogicalType> &return_types, vector<string> &names,
                                         MultiFileReaderBindData &bind_data) {
	// Disable all other multifilereader options
	options.auto_detect_hive_partitioning = false;
	options.hive_partitioning = false;
	options.union_by_name = false;

	MultiFileReader::BindOptions(options, files, return_types, names, bind_data);
}

unique_ptr<MultiFileReaderGlobalState>
IcebergMultiFileReader::InitializeGlobalState(ClientContext &context, const MultiFileOptions &file_options,
                                              const MultiFileReaderBindData &bind_data, const MultiFileList &file_list,
                                              const vector<MultiFileColumnDefinition> &global_columns,
                                              const vector<ColumnIndex> &global_column_ids) {

	vector<LogicalType> extra_columns;
	auto res = make_uniq<IcebergMultiFileReaderGlobalState>(extra_columns, file_list);
	return std::move(res);
}

static void ApplyFieldMapping(MultiFileColumnDefinition &col, vector<IcebergFieldMapping> &mappings,
                              case_insensitive_map_t<idx_t> &fields) {
	if (!col.identifier.IsNull()) {
		return;
	}
	auto it = fields.find(col.name);
	if (it == fields.end()) {
		throw InvalidConfigurationException("Column '%s' does not have a field-id, and no field-mapping exists for it!",
		                                    col.name);
	}
	auto &mapping = mappings[it->second];
	if (mapping.field_mapping_indexes.empty()) {
		col.identifier = Value::INTEGER(mapping.field_id);
	} else {
		for (auto &child : col.children) {
			ApplyFieldMapping(child, mappings, mapping.field_mapping_indexes);
		}
	}
}

void IcebergMultiFileReader::FinalizeBind(MultiFileReaderData &reader_data, const MultiFileOptions &file_options,
                                          const MultiFileReaderBindData &options,
                                          const vector<MultiFileColumnDefinition> &global_columns,
                                          const vector<ColumnIndex> &global_column_ids, ClientContext &context,
                                          optional_ptr<MultiFileReaderGlobalState> global_state) {
	MultiFileReader::FinalizeBind(reader_data, file_options, options, global_columns, global_column_ids, context,
	                              global_state);
	D_ASSERT(global_state);
	// Get the metadata for this file
	const auto &multi_file_list = dynamic_cast<const IcebergMultiFileList &>(*global_state->file_list);
	auto &reader = *reader_data.reader;
	auto file_id = reader.file_list_idx.GetIndex();
	auto &data_file = multi_file_list.data_files[file_id];

	// The path of the data file where this chunk was read from
	auto &file_path = data_file.file_path;
	{
		std::lock_guard<mutex> guard(multi_file_list.delete_lock);
		if (multi_file_list.current_delete_manifest != multi_file_list.delete_manifests.end()) {
			multi_file_list.ProcessDeletes(global_columns);
		}
		reader.deletion_filter = std::move(multi_file_list.GetPositionalDeletesForFile(file_path));
	}

	auto &local_columns = reader_data.reader->columns;
	auto &mappings = multi_file_list.metadata->mappings;
	auto &root = multi_file_list.metadata->root_field_mapping;
	for (auto &local_column : local_columns) {
		ApplyFieldMapping(local_column, mappings, root.field_mapping_indexes);
	}
}

void IcebergMultiFileList::ScanPositionalDeleteFile(DataChunk &result) const {
	//! FIXME: might want to check the 'columns' of the 'reader' to check, field-ids are:
	auto names = FlatVector::GetData<string_t>(result.data[0]);  //! 2147483546
	auto row_ids = FlatVector::GetData<int64_t>(result.data[1]); //! 2147483545

	auto count = result.size();
	if (count == 0) {
		return;
	}
	reference<string_t> current_file_path = names[0];

	auto initial_key = current_file_path.get().GetString();
	auto it = positional_delete_data.find(initial_key);
	if (it == positional_delete_data.end()) {
		it = positional_delete_data.emplace(initial_key, make_uniq<IcebergPositionalDeleteData>()).first;
	}
	reference<IcebergPositionalDeleteData> deletes = *it->second;

	for (idx_t i = 0; i < count; i++) {
		auto &name = names[i];
		auto &row_id = row_ids[i];

		if (name != current_file_path.get()) {
			current_file_path = name;
			auto key = current_file_path.get().GetString();
			auto it = positional_delete_data.find(key);
			if (it == positional_delete_data.end()) {
				it = positional_delete_data.emplace(key, make_uniq<IcebergPositionalDeleteData>()).first;
			}
			deletes = *it->second;
		}

		deletes.get().AddRow(row_id);
	}
}

static void InitializeFromOtherChunk(DataChunk &target, DataChunk &other, const vector<column_t> &column_ids) {
	vector<LogicalType> types;
	for (auto &id : column_ids) {
		types.push_back(other.data[id].GetType());
	}
	target.InitializeEmpty(types);
}

void IcebergMultiFileList::ScanEqualityDeleteFile(const IcebergManifestEntry &entry, DataChunk &result_p,
                                                  vector<MultiFileColumnDefinition> &local_columns,
                                                  const vector<MultiFileColumnDefinition> &global_columns) const {
	D_ASSERT(!entry.equality_ids.empty());
	D_ASSERT(result_p.ColumnCount() == local_columns.size());

	auto count = result_p.size();
	if (count == 0) {
		return;
	}

	//! Map from column_id to 'local_columns' index, to figure out which columns from the 'result_p' are relevant here
	unordered_map<int32_t, column_t> id_to_column;
	for (column_t i = 0; i < local_columns.size(); i++) {
		auto &col = local_columns[i];
		D_ASSERT(!col.identifier.IsNull());
		id_to_column[col.identifier.GetValue<int32_t>()] = i;
	}

	vector<column_t> column_ids;
	DataChunk result;
	for (auto id : entry.equality_ids) {
		D_ASSERT(id_to_column.count(id));
		column_ids.push_back(id_to_column[id]);
	}

	//! Get or create the equality delete data for this sequence number
	auto it = equality_delete_data.find(entry.sequence_number);
	if (it == equality_delete_data.end()) {
		it = equality_delete_data
		         .emplace(entry.sequence_number, make_uniq<IcebergEqualityDeleteData>(entry.sequence_number))
		         .first;
	}
	auto &deletes = *it->second;

	//! Map from column_id to 'global_columns' index, so we can create a reference to the correct global index
	unordered_map<int32_t, column_t> id_to_global_column;
	for (column_t i = 0; i < global_columns.size(); i++) {
		auto &col = global_columns[i];
		D_ASSERT(!col.identifier.IsNull());
		id_to_global_column[col.identifier.GetValue<int32_t>()] = i;
	}

	//! Take only the relevant columns from the result
	InitializeFromOtherChunk(result, result_p, column_ids);
	result.ReferenceColumns(result_p, column_ids);
	deletes.files.emplace_back(entry.partition, entry.partition_spec_id);
	auto &rows = deletes.files.back().rows;
	rows.resize(count);
	D_ASSERT(result.ColumnCount() == entry.equality_ids.size());
	for (idx_t col_idx = 0; col_idx < result.ColumnCount(); col_idx++) {
		auto &field_id = entry.equality_ids[col_idx];
		auto global_column_id = id_to_global_column[field_id];
		auto &col = global_columns[global_column_id];
		auto &vec = result.data[col_idx];

		for (idx_t i = 0; i < count; i++) {
			auto &row = rows[i];
			auto constant = vec.GetValue(i);
			unique_ptr<Expression> equality_filter;
			auto bound_ref = make_uniq<BoundReferenceExpression>(col.type, global_column_id);
			if (!constant.IsNull()) {
				//! Create a COMPARE_NOT_EQUAL expression
				equality_filter =
				    make_uniq<BoundComparisonExpression>(ExpressionType::COMPARE_NOTEQUAL, std::move(bound_ref),
				                                         make_uniq<BoundConstantExpression>(constant));
			} else {
				//! Construct an OPERATOR_IS_NOT_NULL expression instead
				auto is_not_null =
				    make_uniq<BoundOperatorExpression>(ExpressionType::OPERATOR_IS_NOT_NULL, LogicalType::BOOLEAN);
				is_not_null->children.push_back(std::move(bound_ref));
				equality_filter = std::move(is_not_null);
			}
			row.filters.emplace(std::make_pair(field_id, std::move(equality_filter)));
		}
	}
}

void IcebergMultiFileList::ScanDeleteFile(const IcebergManifestEntry &entry,
                                          const vector<MultiFileColumnDefinition> &global_columns) const {
	auto &delete_file_path = entry.file_path;
	auto &instance = DatabaseInstance::GetDatabase(context);
	//! FIXME: delete files could also be made without row_ids,
	//! in which case we need to rely on the `'schema.column-mapping.default'` property just like data files do.
	auto &parquet_scan_entry = ExtensionUtil::GetTableFunction(instance, "parquet_scan");
	auto &parquet_scan = parquet_scan_entry.functions.functions[0];

	// Prepare the inputs for the bind
	vector<Value> children;
	children.reserve(1);
	children.push_back(Value(delete_file_path));
	named_parameter_map_t named_params;
	vector<LogicalType> input_types;
	vector<string> input_names;

	TableFunctionRef empty;
	TableFunction dummy_table_function;
	dummy_table_function.name = "IcebergDeleteScan";
	TableFunctionBindInput bind_input(children, named_params, input_types, input_names, nullptr, nullptr,
	                                  dummy_table_function, empty);
	vector<LogicalType> return_types;
	vector<string> return_names;

	auto bind_data = parquet_scan.bind(context, bind_input, return_types, return_names);

	DataChunk result;
	// Reserve for STANDARD_VECTOR_SIZE instead of count, in case the returned table contains too many tuples
	result.Initialize(context, return_types, STANDARD_VECTOR_SIZE);

	ThreadContext thread_context(context);
	ExecutionContext execution_context(context, thread_context, nullptr);

	vector<column_t> column_ids;
	for (idx_t i = 0; i < return_types.size(); i++) {
		column_ids.push_back(i);
	}
	TableFunctionInitInput input(bind_data.get(), column_ids, vector<idx_t>(), nullptr);
	auto global_state = parquet_scan.init_global(context, input);
	auto local_state = parquet_scan.init_local(execution_context, input, global_state.get());

	auto &multi_file_local_state = local_state->Cast<MultiFileLocalState>();

	if (entry.content == IcebergManifestEntryContentType::POSITION_DELETES) {
		do {
			TableFunctionInput function_input(bind_data.get(), local_state.get(), global_state.get());
			result.Reset();
			parquet_scan.function(context, function_input, result);
			result.Flatten();
			ScanPositionalDeleteFile(result);
		} while (result.size() != 0);
	} else if (entry.content == IcebergManifestEntryContentType::EQUALITY_DELETES) {
		do {
			TableFunctionInput function_input(bind_data.get(), local_state.get(), global_state.get());
			result.Reset();
			parquet_scan.function(context, function_input, result);
			result.Flatten();
			ScanEqualityDeleteFile(entry, result, multi_file_local_state.reader->columns, global_columns);
		} while (result.size() != 0);
	}
}

unique_ptr<IcebergPositionalDeleteData>
IcebergMultiFileList::GetPositionalDeletesForFile(const string &file_path) const {
	auto it = positional_delete_data.find(file_path);
	if (it != positional_delete_data.end()) {
		// There is delete data for this file, return it
		return std::move(it->second);
	}
	return nullptr;
}

void IcebergMultiFileList::ProcessDeletes(const vector<MultiFileColumnDefinition> &global_columns) const {
	// In <=v2 we now have to process *all* delete manifests
	// before we can be certain that we have all the delete data for the current file.

	// v3 solves this, `referenced_data_file` will tell us which file the `data_file`
	// is targeting before we open it, and there can only be one deletion vector per data file.

	// From the spec: "At most one deletion vector is allowed per data file in a snapshot"

	auto iceberg_path = GetPath();
	auto &fs = FileSystem::GetFileSystem(context);
	auto &entry_producer = this->entry_producer;

	vector<IcebergManifestEntry> delete_files;
	while (current_delete_manifest != delete_manifests.end()) {
		if (delete_manifest_entry_reader->Finished()) {
			if (current_delete_manifest == delete_manifests.end()) {
				break;
			}
			auto &manifest = *current_delete_manifest;
			auto manifest_entry_full_path = options.allow_moved_paths
			                                    ? IcebergUtils::GetFullPath(iceberg_path, manifest.manifest_path, fs)
			                                    : manifest.manifest_path;
			auto scan = make_uniq<AvroScan>("IcebergManifest", context, manifest_entry_full_path);
			delete_manifest_entry_reader->Initialize(std::move(scan));
			delete_manifest_entry_reader->SetSequenceNumber(manifest.sequence_number);
			delete_manifest_entry_reader->SetPartitionSpecID(manifest.partition_spec_id);
		}

		delete_manifest_entry_reader->ReadEntries(
		    STANDARD_VECTOR_SIZE, [&delete_files, &entry_producer](DataChunk &chunk, idx_t offset, idx_t count,
		                                                           const ManifestReaderInput &input) {
			    return entry_producer(chunk, offset, count, input, delete_files);
		    });

		if (delete_manifest_entry_reader->Finished()) {
			current_delete_manifest++;
			continue;
		}
	}

#ifdef DEBUG
	for (auto &entry : data_files) {
		D_ASSERT(entry.content == IcebergManifestEntryContentType::DATA);
		D_ASSERT(entry.status != IcebergManifestEntryStatusType::DELETED);
	}
#endif

	for (auto &entry : delete_files) {
		if (!StringUtil::CIEquals(entry.file_format, "parquet")) {
			throw NotImplementedException(
			    "File format '%s' not supported for deletes, only supports 'parquet' currently", entry.file_format);
		}
		ScanDeleteFile(entry, global_columns);
	}

	D_ASSERT(current_delete_manifest == delete_manifests.end());
}

void IcebergMultiFileReader::ApplyEqualityDeletes(ClientContext &context, DataChunk &output_chunk,
                                                  const IcebergMultiFileList &multi_file_list,
                                                  const IcebergManifestEntry &data_file,
                                                  const vector<MultiFileColumnDefinition> &local_columns) {
	vector<reference<IcebergEqualityDeleteRow>> delete_rows;

	auto delete_data_it = multi_file_list.equality_delete_data.upper_bound(data_file.sequence_number);
	//! Look through all the equality delete files with a *higher* sequence number
	for (; delete_data_it != multi_file_list.equality_delete_data.end(); delete_data_it++) {
		auto &files = delete_data_it->second->files;
		for (auto &file : files) {
			//! The spec is incredibly vague about this, but it seems that partition_spec_id 0 is reserved as the
			//! "unpartitioned" partition spec
			const bool is_unpartitioned = file.partition_spec_id == 0;
			if (!is_unpartitioned) {
				if (file.partition_spec_id != data_file.partition_spec_id) {
					//! Not unpartitioned and the data does not share the same partition spec as the delete, skip the
					//! delete file.
					continue;
				}
				if (file.partition != data_file.partition) {
					//! Same partition spec id, but the partitioning information doesn't match, delete file doesn't
					//! apply.
					continue;
				}
			}
			delete_rows.insert(delete_rows.end(), file.rows.begin(), file.rows.end());
		}
	}

	if (delete_rows.empty()) {
		return;
	}

	//! Map from column_id to 'local_columns' index
	unordered_map<int32_t, column_t> id_to_local_column;
	for (column_t i = 0; i < local_columns.size(); i++) {
		auto &col = local_columns[i];
		D_ASSERT(!col.identifier.IsNull());
		id_to_local_column[col.identifier.GetValue<int32_t>()] = i;
	}

	//! Create a big CONJUNCTION_AND of all the rows, illustrative example:
	//! WHERE
	//!	(col1 != 'A' OR col2 != 'B') AND
	//!	(col1 != 'C' OR col2 != 'D') AND
	//!	(col1 != 'X' OR col2 != 'Y') AND
	//!	(col1 != 'Z' OR col2 != 'W')

	vector<unique_ptr<Expression>> rows;
	for (auto &row : delete_rows) {
		vector<unique_ptr<Expression>> equalities;
		for (auto &item : row.get().filters) {
			auto &field_id = item.first;
			auto &expression = item.second;

			bool treat_as_null = !id_to_local_column.count(field_id);
			if (treat_as_null) {
				//! This column is not present in the file
				//! For the purpose of the equality deletes, we are treating it as if its value is NULL (despite any
				//! 'initial-default' that exists)

				//! This means that if the expression is 'IS_NOT_NULL', the result is False for this column, otherwise
				//! it's True (because nothing compares equal to NULL)
				if (expression->type == ExpressionType::OPERATOR_IS_NOT_NULL) {
					equalities.push_back(make_uniq<BoundConstantExpression>(Value::BOOLEAN(false)));
				} else {
					equalities.push_back(make_uniq<BoundConstantExpression>(Value::BOOLEAN(true)));
				}
			} else {
				equalities.push_back(expression->Copy());
			}
		}

		unique_ptr<Expression> filter;
		D_ASSERT(!equalities.empty());
		if (equalities.size() > 1) {
			auto conjunction_or = make_uniq<BoundConjunctionExpression>(ExpressionType::CONJUNCTION_OR);
			conjunction_or->children = std::move(equalities);
			filter = std::move(conjunction_or);
		} else {
			filter = std::move(equalities[0]);
		}
		rows.push_back(std::move(filter));
	}

	unique_ptr<Expression> equality_delete_filter;
	D_ASSERT(!rows.empty());
	if (rows.size() == 1) {
		equality_delete_filter = std::move(rows[0]);
	} else {
		auto conjunction_and = make_uniq<BoundConjunctionExpression>(ExpressionType::CONJUNCTION_AND);
		conjunction_and->children = std::move(rows);
		equality_delete_filter = std::move(conjunction_and);
	}

	//! Apply equality deletes
	ExpressionExecutor expression_executor(context);
	expression_executor.AddExpression(*equality_delete_filter);
	SelectionVector sel_vec(STANDARD_VECTOR_SIZE);
	idx_t count = expression_executor.SelectExpression(output_chunk, sel_vec);
	output_chunk.Slice(sel_vec, count);
}

void IcebergMultiFileReader::FinalizeChunk(ClientContext &context, const MultiFileBindData &bind_data,
                                           BaseFileReader &reader, const MultiFileReaderData &reader_data,
                                           DataChunk &input_chunk, DataChunk &output_chunk,
                                           ExpressionExecutor &executor,
                                           optional_ptr<MultiFileReaderGlobalState> global_state) {
	// Base class finalization first
	MultiFileReader::FinalizeChunk(context, bind_data, reader, reader_data, input_chunk, output_chunk, executor,
	                               global_state);

	D_ASSERT(global_state);
	// Get the metadata for this file
	const auto &multi_file_list = dynamic_cast<const IcebergMultiFileList &>(*global_state->file_list);
	auto file_id = reader.file_list_idx.GetIndex();
	auto &data_file = multi_file_list.data_files[file_id];
	auto &local_columns = reader.columns;

	ApplyEqualityDeletes(context, output_chunk, multi_file_list, data_file, local_columns);
}

bool IcebergMultiFileReader::ParseOption(const string &key, const Value &val, MultiFileOptions &options,
                                         ClientContext &context) {
	auto loption = StringUtil::Lower(key);
	if (loption == "allow_moved_paths") {
		this->options.allow_moved_paths = BooleanValue::Get(val);
		return true;
	}
	if (loption == "metadata_compression_codec") {
		this->options.metadata_compression_codec = StringValue::Get(val);
		return true;
	}
	if (loption == "skip_schema_inference") {
		this->options.infer_schema = !BooleanValue::Get(val);
		return true;
	}
	if (loption == "version") {
		this->options.table_version = StringValue::Get(val);
		return true;
	}
	if (loption == "version_name_format") {
		auto value = StringValue::Get(val);
		auto string_substitutions = IcebergUtils::CountOccurrences(value, "%s");
		if (string_substitutions != 2) {
			throw InvalidInputException("'version_name_format' has to contain two occurrences of '%s' in it, found %d",
			                            "%s", string_substitutions);
		}
		this->options.version_name_format = value;
		return true;
	}
	if (loption == "snapshot_from_id") {
		if (this->options.snapshot_source != SnapshotSource::LATEST) {
			throw InvalidInputException("Can't use 'snapshot_from_id' in combination with 'snapshot_from_timestamp'");
		}
		this->options.snapshot_source = SnapshotSource::FROM_ID;
		this->options.snapshot_id = val.GetValue<uint64_t>();
		return true;
	}
	if (loption == "snapshot_from_timestamp") {
		if (this->options.snapshot_source != SnapshotSource::LATEST) {
			throw InvalidInputException("Can't use 'snapshot_from_id' in combination with 'snapshot_from_timestamp'");
		}
		this->options.snapshot_source = SnapshotSource::FROM_TIMESTAMP;
		this->options.snapshot_timestamp = val.GetValue<timestamp_t>();
		return true;
	}
	return MultiFileReader::ParseOption(key, val, options, context);
}

} // namespace duckdb<|MERGE_RESOLUTION|>--- conflicted
+++ resolved
@@ -322,13 +322,13 @@
 	case ExpressionType::COMPARE_EQUAL:
 		return constant_value >= lower_bound && constant_value <= upper_bound;
 	case ExpressionType::COMPARE_GREATERTHAN:
-		return constant_value <= upper_bound;
+		return !(upper_bound <= constant_value);
 	case ExpressionType::COMPARE_GREATERTHANOREQUALTO:
-		return constant_value <= upper_bound;
+		return !(upper_bound < constant_value);
 	case ExpressionType::COMPARE_LESSTHAN:
-		return constant_value >= lower_bound;
+		return !(lower_bound >= constant_value);
 	case ExpressionType::COMPARE_LESSTHANOREQUALTO:
-		return constant_value >= lower_bound;
+		return !(lower_bound > constant_value);
 	default:
 		//! Conservative approach: we don't know, so we just say it's not filtered out
 		return true;
@@ -490,7 +490,6 @@
 	return OpenFileInfo(file_path);
 }
 
-<<<<<<< HEAD
 bool IcebergMultiFileList::ManifestMatchesFilter(IcebergManifest &manifest) {
 	auto spec_id = manifest.partition_spec_id;
 	auto partition_spec_it = partition_specs.find(spec_id);
@@ -542,43 +541,14 @@
 		auto upper_bound = DeserializeBound<false>(field_summary.upper_bound, column);
 
 		auto &filter = *filter_it->second;
-		if (filter.filter_type != TableFilterType::CONSTANT_COMPARISON) {
-			continue;
-		}
-		auto &constant_filter = filter.Cast<ConstantFilter>();
-		auto &constant_value = constant_filter.constant;
-
-		// Note: Using inclusive bounds because partition pruning must be conservative
-		bool result = true;
-		switch (constant_filter.comparison_type) {
-		case ExpressionType::COMPARE_EQUAL:
-			result = constant_value >= lower_bound && constant_value <= upper_bound;
-			break;
-		case ExpressionType::COMPARE_GREATERTHAN:
-		case ExpressionType::COMPARE_GREATERTHANOREQUALTO:
-			result = constant_value <= upper_bound;
-			break;
-		case ExpressionType::COMPARE_LESSTHAN:
-		case ExpressionType::COMPARE_LESSTHANOREQUALTO:
-			result = constant_value >= lower_bound;
-			break;
-		default:
-			result = true; // Conservative approach for unsupported comparisons
-			break;
-		}
-
-		if (!result) {
-			return false; // If any predicate fails, we can skip this manifest
+		if (!BoundsMatchFilter(filter, lower_bound, upper_bound)) {
+			return false;
 		}
 	}
 	return true;
 }
 
-void IcebergMultiFileList::InitializeFiles() {
-	lock_guard<mutex> guard(lock);
-=======
 void IcebergMultiFileList::InitializeFiles(lock_guard<mutex> &guard) {
->>>>>>> 40aef25f
 	if (initialized) {
 		return;
 	}
@@ -666,6 +636,8 @@
 
 	for (auto &manifest : all_manifests) {
 		if (!ManifestMatchesFilter(manifest)) {
+			DUCKDB_LOG_INFO(context, "duckdb.Extensions.Iceberg",
+			                "Iceberg Filter Pushdown, skipped 'manifest_file': '%s'", manifest.manifest_path);
 			//! Skip this manifest
 			continue;
 		}
