#include "iceberg_multi_file_reader.hpp"
#include "iceberg_utils.hpp"
#include "iceberg_logging.hpp"
#include "iceberg_predicate.hpp"
#include "iceberg_value.hpp"

#include "duckdb/catalog/catalog_entry/table_function_catalog_entry.hpp"
#include "duckdb/common/exception.hpp"
#include "duckdb/execution/execution_context.hpp"
#include "duckdb/parallel/thread_context.hpp"
#include "duckdb/main/extension_util.hpp"
#include "duckdb/parser/tableref/table_function_ref.hpp"
#include "duckdb/parser/expression/constant_expression.hpp"
#include "duckdb/planner/expression/bound_comparison_expression.hpp"
#include "duckdb/planner/expression/bound_constant_expression.hpp"
#include "duckdb/planner/expression/bound_operator_expression.hpp"
#include "duckdb/planner/expression/bound_reference_expression.hpp"
#include "duckdb/planner/expression/bound_conjunction_expression.hpp"

#include "metadata/iceberg_predicate_stats.hpp"
#include "metadata/iceberg_table_metadata.hpp"

namespace duckdb {

IcebergMultiFileList::IcebergMultiFileList(ClientContext &context_p, shared_ptr<IcebergScanInfo> scan_info,
                                           const string &path, const IcebergOptions &options)
    : MultiFileList(vector<OpenFileInfo> {}, FileGlobOptions::ALLOW_EMPTY), context(context_p),
      fs(FileSystem::GetFileSystem(context)), scan_info(scan_info), path(path), lock(), options(options) {
}

string IcebergMultiFileList::ToDuckDBPath(const string &raw_path) {
	return raw_path;
}

string IcebergMultiFileList::GetPath() const {
	return path;
}

const IcebergTableMetadata &IcebergMultiFileList::GetMetadata() const {
	return scan_info->metadata;
}

bool IcebergMultiFileList::HasTransactionData() const {
	return scan_info->transaction_data;
}

const IcebergTransactionData &IcebergMultiFileList::GetTransactionData() const {
	D_ASSERT(HasTransactionData());
	return *scan_info->transaction_data;
}

optional_ptr<IcebergSnapshot> IcebergMultiFileList::GetSnapshot() const {
	return scan_info->snapshot;
}

const IcebergTableSchema &IcebergMultiFileList::GetSchema() const {
	return scan_info->schema;
}

void IcebergMultiFileList::Bind(vector<LogicalType> &return_types, vector<string> &names) {
	lock_guard<mutex> guard(lock);

	if (have_bound) {
		names = this->names;
		return_types = this->types;
		return;
	}

	if (!scan_info) {
		D_ASSERT(!path.empty());
		auto input_string = path;
		auto iceberg_path = IcebergUtils::GetStorageLocation(context, input_string);
		auto iceberg_meta_path = IcebergTableMetadata::GetMetaDataPath(context, iceberg_path, fs, options);
		auto table_metadata = IcebergTableMetadata::Parse(iceberg_meta_path, fs, options.metadata_compression_codec);

		auto temp_data = make_uniq<IcebergScanTemporaryData>();
		temp_data->metadata = IcebergTableMetadata::FromTableMetadata(table_metadata);
		auto &metadata = temp_data->metadata;

		auto found_snapshot = metadata.GetSnapshot(options.snapshot_lookup);
		shared_ptr<IcebergTableSchema> schema;
		if (options.snapshot_lookup.snapshot_source == SnapshotSource::LATEST) {
			schema = metadata.GetSchemaFromId(metadata.current_schema_id);
		} else {
			schema = metadata.GetSchemaFromId(found_snapshot->schema_id);
		}
		scan_info = make_shared_ptr<IcebergScanInfo>(iceberg_path, std::move(temp_data), found_snapshot, *schema);
	}

	if (!initialized) {
		InitializeFiles(guard);
	}

	auto &schema = GetSchema().columns;
	for (auto &schema_entry : schema) {
		names.push_back(schema_entry->name);
		return_types.push_back(schema_entry->type);
	}

	QueryResult::DeduplicateColumns(names);
	for (idx_t i = 0; i < names.size(); i++) {
		schema[i]->name = names[i];
	}

	have_bound = true;
	this->names = names;
	this->types = return_types;
}

unique_ptr<IcebergMultiFileList> IcebergMultiFileList::PushdownInternal(ClientContext &context,
                                                                        TableFilterSet &new_filters) const {
	auto filtered_list = make_uniq<IcebergMultiFileList>(context, scan_info, path, this->options);

	TableFilterSet result_filter_set;

	// Add pre-existing filters
	for (auto &entry : table_filters.filters) {
		result_filter_set.PushFilter(ColumnIndex(entry.first), entry.second->Copy());
	}

	// Add new filters
	for (auto &entry : new_filters.filters) {
		if (entry.first < names.size()) {
			result_filter_set.PushFilter(ColumnIndex(entry.first), entry.second->Copy());
		}
	}

	filtered_list->table_filters = std::move(result_filter_set);
	filtered_list->names = names;
	filtered_list->types = types;
	filtered_list->have_bound = true;
	return filtered_list;
}

unique_ptr<MultiFileList>
IcebergMultiFileList::DynamicFilterPushdown(ClientContext &context, const MultiFileOptions &options,
                                            const vector<string> &names, const vector<LogicalType> &types,
                                            const vector<column_t> &column_ids, TableFilterSet &filters) const {
	if (filters.filters.empty()) {
		return nullptr;
	}

	TableFilterSet filters_copy;
	for (auto &filter : filters.filters) {
		auto column_id = column_ids[filter.first];
		auto previously_pushed_down_filter = this->table_filters.filters.find(column_id);
		if (previously_pushed_down_filter != this->table_filters.filters.end() &&
		    filter.second->Equals(*previously_pushed_down_filter->second)) {
			// Skip filters that we already have pushed down
			continue;
		}
		filters_copy.PushFilter(ColumnIndex(column_id), filter.second->Copy());
	}

	if (!filters_copy.filters.empty()) {
		auto new_snap = PushdownInternal(context, filters_copy);
		return std::move(new_snap);
	}
	return nullptr;
}

unique_ptr<MultiFileList> IcebergMultiFileList::ComplexFilterPushdown(ClientContext &context,
                                                                      const MultiFileOptions &options,
                                                                      MultiFilePushdownInfo &info,
                                                                      vector<unique_ptr<Expression>> &filters) {
	if (filters.empty()) {
		return nullptr;
	}

	FilterCombiner combiner(context);
	for (const auto &filter : filters) {
		combiner.AddFilter(filter->Copy());
	}

	vector<FilterPushdownResult> unused;
	auto filter_set = combiner.GenerateTableScanFilters(info.column_indexes, unused);
	if (filter_set.filters.empty()) {
		return nullptr;
	}

	return PushdownInternal(context, filter_set);
}

vector<OpenFileInfo> IcebergMultiFileList::GetAllFiles() {
	vector<OpenFileInfo> file_list;
	for (idx_t i = 0; i < data_files.size(); i++) {
		file_list.push_back(GetFile(i));
	}
	return file_list;
}

FileExpandResult IcebergMultiFileList::GetExpandResult() {
	// GetFile(1) will ensure files with index 0 and index 1 are expanded if they are available
	GetFile(1);

	if (data_files.size() > 1) {
		return FileExpandResult::MULTIPLE_FILES;
	} else if (data_files.size() == 1) {
		return FileExpandResult::SINGLE_FILE;
	}

	return FileExpandResult::NO_FILES;
}

idx_t IcebergMultiFileList::GetTotalFileCount() {
	// FIXME: the 'added_files_count' + the 'existing_files_count'
	// in the Manifest List should give us this information without scanning the manifest list
	idx_t i = data_files.size();
	while (!GetFile(i).path.empty()) {
		i++;
	}
	return data_files.size();
}

unique_ptr<NodeStatistics> IcebergMultiFileList::GetCardinality(ClientContext &context) {
	idx_t cardinality = 0;

	if (GetMetadata().iceberg_version == 1) {
		//! We collect no cardinality information from manifests for V1 tables.
		return nullptr;
	}

	//! Make sure we have fetched all manifests
	(void)GetTotalFileCount();

	for (idx_t i = 0; i < data_manifests.size(); i++) {
		cardinality += data_manifests[i].added_rows_count;
		cardinality += data_manifests[i].existing_rows_count;
	}
	for (idx_t i = 0; i < delete_manifests.size(); i++) {
		cardinality -= delete_manifests[i].added_rows_count;
	}
	return make_uniq<NodeStatistics>(cardinality, cardinality);
}

static void DeserializeBounds(const Value &lower_bound, const Value &upper_bound, const string &name,
                              const LogicalType &type, IcebergPredicateStats &out) {
	if (lower_bound.IsNull()) {
		out.lower_bound = Value(type);
	} else {
		D_ASSERT(lower_bound.type().id() == LogicalTypeId::BLOB);
		auto lower_bound_blob = lower_bound.GetValueUnsafe<string_t>();
		auto deserialized_lower_bound = IcebergValue::DeserializeValue(lower_bound_blob, type);
		if (deserialized_lower_bound.HasError()) {
			throw InvalidConfigurationException("Column %s lower bound deserialization failed: %s", name,
			                                    deserialized_lower_bound.GetError());
		}
		out.lower_bound = deserialized_lower_bound.GetValue();
	}

	if (upper_bound.IsNull()) {
		out.upper_bound = Value(type);
	} else {
		D_ASSERT(upper_bound.type().id() == LogicalTypeId::BLOB);
		auto upper_bound_blob = upper_bound.GetValueUnsafe<string_t>();
		auto deserialized_upper_bound = IcebergValue::DeserializeValue(upper_bound_blob, type);
		if (deserialized_upper_bound.HasError()) {
			throw InvalidConfigurationException("Column %s upper bound deserialization failed: %s", name,
			                                    deserialized_upper_bound.GetError());
		}
		out.upper_bound = deserialized_upper_bound.GetValue();
	}
}

bool IcebergMultiFileList::FileMatchesFilter(const IcebergManifestEntry &file) {
	D_ASSERT(!table_filters.filters.empty());

	auto &filters = table_filters.filters;
	auto &schema = GetSchema().columns;

	for (idx_t column_id = 0; column_id < schema.size(); column_id++) {
		// FIXME: is there a potential mismatch between column_id / field_id lurking here?
		auto &column = *schema[column_id];
		auto it = filters.find(column_id);

		if (it == filters.end()) {
			continue;
		}
		if (file.lower_bounds.empty() || file.upper_bounds.empty()) {
			//! There are no bounds statistics for the file, can't filter
			continue;
		}

		auto &source_id = column.id;
		auto lower_bound_it = file.lower_bounds.find(source_id);
		auto upper_bound_it = file.upper_bounds.find(source_id);
		Value lower_bound;
		Value upper_bound;
		if (lower_bound_it != file.lower_bounds.end()) {
			lower_bound = lower_bound_it->second;
		}
		if (upper_bound_it != file.upper_bounds.end()) {
			upper_bound = upper_bound_it->second;
		}

		IcebergPredicateStats stats;
		DeserializeBounds(lower_bound, upper_bound, column.name, column.type, stats);
		auto null_counts_it = file.null_value_counts.find(source_id);
		if (null_counts_it != file.null_value_counts.end()) {
			auto &null_counts = null_counts_it->second;
			stats.has_null = null_counts != 0;
		}
		auto nan_counts_it = file.nan_value_counts.find(source_id);
		if (nan_counts_it != file.nan_value_counts.end()) {
			auto &nan_counts = nan_counts_it->second;
			stats.has_nan = nan_counts != 0;
		}

		auto &filter = *it->second;
		if (!IcebergPredicate::MatchBounds(filter, stats, IcebergTransform::Identity())) {
			//! If any predicate fails, exclude the file
			return false;
		}
	}
	return true;
}

optional_ptr<const IcebergManifestEntry> IcebergMultiFileList::GetDataFile(idx_t file_id) {
	if (file_id < data_files.size()) {
		//! Have we already scanned this data file and returned it? If so, return it
		return data_files[file_id];
	}

	while (file_id >= data_files.size()) {
		if (current_data_files.empty() || data_file_idx >= current_data_files.size()) {
			current_data_files.clear();
			//! Load the next manifest file
			if (current_data_manifest != data_manifests.end()) {
				auto &manifest = *current_data_manifest;
				auto full_path = options.allow_moved_paths ? IcebergUtils::GetFullPath(path, manifest.manifest_path, fs)
				                                           : manifest.manifest_path;
				auto scan = make_uniq<AvroScan>("IcebergManifest", context, full_path);

				data_manifest_reader->Initialize(std::move(scan));
				data_manifest_reader->SetSequenceNumber(manifest.sequence_number);
				data_manifest_reader->SetPartitionSpecID(manifest.partition_spec_id);

				while (!data_manifest_reader->Finished()) {
					data_manifest_reader->Read(STANDARD_VECTOR_SIZE, current_data_files);
				}
				current_data_manifest++;
<<<<<<< HEAD
			} else if (HasTransactionData()) {
				auto &transaction_data = GetTransactionData();
				if (transaction_data_idx >= transaction_data.alters.size()) {
					//! Exhausted all the transaction-local data
					return nullptr;
				}
				auto &alter = transaction_data.alters[transaction_data_idx].get();
				auto &data_files = alter.manifest_file.data_files;
=======
			} else if (!transaction_data_manifests.empty()) {
				if (transaction_data_idx >= transaction_data_manifests.size()) {
					//! Exhausted all the transaction-local data
					return nullptr;
				}
				auto &manifest_file = transaction_data_manifests[transaction_data_idx].get();
				auto &data_files = manifest_file.data_files;
>>>>>>> 9d6d317d
				current_data_files.insert(current_data_files.end(), data_files.begin(), data_files.end());
				transaction_data_idx++;
			} else {
				//! No more data manifests to explore
				return nullptr;
			}

			data_file_idx = 0;
		}

		optional_ptr<const IcebergManifestEntry> result;
		while (data_file_idx < current_data_files.size()) {
			auto &data_file = current_data_files[data_file_idx];
			if (!table_filters.filters.empty() && !FileMatchesFilter(data_file)) {
				DUCKDB_LOG(context, IcebergLogType, "Iceberg Filter Pushdown, skipped 'data_file': '%s'",
				           data_file.file_path);
				//! Skip this file
				data_file_idx++;
				continue;
			}

			result = data_file;
			data_file_idx++;
			break;
		}
		if (!result) {
			return nullptr;
		}

		data_files.push_back(*result);
	}

	return data_files[file_id];
}

OpenFileInfo IcebergMultiFileList::GetFile(idx_t file_id) {
	lock_guard<mutex> guard(lock);
	if (!initialized) {
		InitializeFiles(guard);
	}

	auto found_data_file = GetDataFile(file_id);
	if (!found_data_file) {
		return OpenFileInfo();
	}

	const auto &data_file = data_files[file_id];
	const auto &path = data_file.file_path;

	if (!StringUtil::CIEquals(data_file.file_format, "parquet")) {
		throw NotImplementedException("File format '%s' not supported, only supports 'parquet' currently",
		                              data_file.file_format);
	}

	string file_path = path;
	if (options.allow_moved_paths) {
		auto iceberg_path = GetPath();
		auto &fs = FileSystem::GetFileSystem(context);
		file_path = IcebergUtils::GetFullPath(iceberg_path, path, fs);
	}
	OpenFileInfo res(file_path);
	auto extended_info = make_shared_ptr<ExtendedOpenFileInfo>();
	extended_info->options["file_size"] = Value::UBIGINT(data_file.file_size_in_bytes);
	// files managed by Iceberg are never modified - we can keep them cached
	extended_info->options["validate_external_file_cache"] = Value::BOOLEAN(false);
	// etag / last modified time can be set to dummy values
	extended_info->options["etag"] = Value("");
	extended_info->options["last_modified"] = Value::TIMESTAMP(timestamp_t(0));
	res.extended_info = extended_info;
	return res;
}

bool IcebergMultiFileList::ManifestMatchesFilter(const IcebergManifest &manifest) {
	auto spec_id = manifest.partition_spec_id;
	auto &metadata = GetMetadata();

	auto partition_spec_it = metadata.partition_specs.find(spec_id);
	if (partition_spec_it == metadata.partition_specs.end()) {
		throw InvalidInputException("Manifest %s references 'partition_spec_id' %d which doesn't exist",
		                            manifest.manifest_path, spec_id);
	}
	auto &partition_spec = partition_spec_it->second;
	if (!manifest.partitions.has_partitions) {
		//! No field summaries are present, can't filter anything
		return true;
	}

	auto &field_summaries = manifest.partitions.field_summary;
	if (partition_spec.fields.size() != field_summaries.size()) {
		throw InvalidInputException(
		    "Manifest has %d 'field_summary' entries but the referenced partition spec has %d fields",
		    field_summaries.size(), partition_spec.fields.size());
	}

	if (table_filters.filters.empty()) {
		//! There are no filters
		return true;
	}

	auto &schema = GetSchema().columns;
	unordered_map<uint64_t, idx_t> source_to_column_id;
	for (idx_t i = 0; i < schema.size(); i++) {
		auto &column = schema[i];
		source_to_column_id[static_cast<uint64_t>(column->id)] = i;
	}

	for (idx_t i = 0; i < field_summaries.size(); i++) {
		auto &field_summary = field_summaries[i];
		auto &field = partition_spec.fields[i];

		auto column_id = source_to_column_id.at(field.source_id);

		// Find if we have a filter for this source column
		auto filter_it = table_filters.filters.find(column_id);
		if (filter_it == table_filters.filters.end()) {
			continue;
		}

		auto &column = schema[column_id];
		IcebergPredicateStats stats;
		auto result_type = field.transform.GetSerializedType(column->type);
		DeserializeBounds(field_summary.lower_bound, field_summary.upper_bound, column->name, result_type, stats);
		stats.has_nan = field_summary.contains_nan;
		stats.has_null = field_summary.contains_null;

		auto &filter = *filter_it->second;
		if (!IcebergPredicate::MatchBounds(filter, stats, field.transform)) {
			return false;
		}
	}
	return true;
}

void IcebergMultiFileList::InitializeFiles(lock_guard<mutex> &guard) {
	if (initialized) {
		return;
	}
	initialized = true;

	if (scan_info->snapshot) {
		//! Load the snapshot
		auto iceberg_path = GetPath();
		auto &snapshot = *GetSnapshot();
		auto &metadata = GetMetadata();
		auto &fs = FileSystem::GetFileSystem(context);

		data_manifest_reader = make_uniq<manifest_file::ManifestFileReader>(metadata.iceberg_version);
		delete_manifest_reader = make_uniq<manifest_file::ManifestFileReader>(metadata.iceberg_version);

		// Read the manifest list, we need all the manifests to determine if we've seen all deletes
		auto manifest_list_full_path = options.allow_moved_paths
		                                   ? IcebergUtils::GetFullPath(iceberg_path, snapshot.manifest_list, fs)
		                                   : snapshot.manifest_list;

		IcebergManifestList manifest_list(manifest_list_full_path);

		//! Read the manifest list
		auto manifest_list_reader = make_uniq<manifest_list::ManifestListReader>(metadata.iceberg_version);
		auto scan = make_uniq<AvroScan>("IcebergManifestList", context, manifest_list_full_path);
		manifest_list_reader->Initialize(std::move(scan));
		while (!manifest_list_reader->Finished()) {
			manifest_list_reader->Read(STANDARD_VECTOR_SIZE, manifest_list.manifests);
		}

		for (auto &manifest : manifest_list.manifests) {
			if (!ManifestMatchesFilter(manifest)) {
				DUCKDB_LOG(context, IcebergLogType, "Iceberg Filter Pushdown, skipped 'manifest_file': '%s'",
				           manifest.manifest_path);
				//! Skip this manifest
				continue;
			}

			if (manifest.content == IcebergManifestContentType::DATA) {
				data_manifests.push_back(manifest);
			} else {
				D_ASSERT(manifest.content == IcebergManifestContentType::DELETE);
				delete_manifests.push_back(manifest);
			}
		}
	}

	if (HasTransactionData()) {
		auto &transaction_data = GetTransactionData();
		for (auto &alter_p : transaction_data.alters) {
			auto &alter = alter_p.get();

			if (!ManifestMatchesFilter(alter.manifest)) {
				DUCKDB_LOG(context, IcebergLogType, "Iceberg Filter Pushdown, skipped 'manifest_file': '%s'",
				           alter.manifest.manifest_path);
				//! Skip this manifest
				continue;
			}

			if (alter.snapshot.operation == IcebergSnapshotOperationType::APPEND) {
				transaction_data_manifests.push_back(alter.manifest_file);
			} else {
				throw NotImplementedException("IcebergSnapshotOperationType: %d",
				                              static_cast<uint8_t>(alter.snapshot.operation));
			}
		}
	}

	current_data_manifest = data_manifests.begin();
	current_delete_manifest = delete_manifests.begin();
}

void IcebergMultiFileList::ProcessDeletes(const vector<MultiFileColumnDefinition> &global_columns,
                                          const vector<ColumnIndex> &column_indexes) const {
	// In <=v2 we now have to process *all* delete manifests
	// before we can be certain that we have all the delete data for the current file.

	// v3 solves this, `referenced_data_file` will tell us which file the `data_file`
	// is targeting before we open it, and there can only be one deletion vector per data file.

	// From the spec: "At most one deletion vector is allowed per data file in a snapshot"

	auto iceberg_path = GetPath();
	auto &fs = FileSystem::GetFileSystem(context);

	while (current_delete_manifest != delete_manifests.end()) {
		auto &manifest = *current_delete_manifest;
		auto full_path = options.allow_moved_paths ? IcebergUtils::GetFullPath(iceberg_path, manifest.manifest_path, fs)
		                                           : manifest.manifest_path;
		auto scan = make_uniq<AvroScan>("IcebergManifest", context, full_path);

		delete_manifest_reader->Initialize(std::move(scan));
		delete_manifest_reader->SetSequenceNumber(manifest.sequence_number);
		delete_manifest_reader->SetPartitionSpecID(manifest.partition_spec_id);

		IcebergManifestFile manifest_file(full_path);
		while (!delete_manifest_reader->Finished()) {
			delete_manifest_reader->Read(STANDARD_VECTOR_SIZE, manifest_file.data_files);
		}

		current_delete_manifest++;

		for (auto &entry : manifest_file.data_files) {
			if (!StringUtil::CIEquals(entry.file_format, "parquet")) {
				throw NotImplementedException(
				    "File format '%s' not supported for deletes, only supports 'parquet' currently", entry.file_format);
			}
			ScanDeleteFile(entry, global_columns, column_indexes);
		}
	}

	D_ASSERT(current_delete_manifest == delete_manifests.end());
}

void IcebergMultiFileList::ScanPositionalDeleteFile(DataChunk &result) const {
	//! FIXME: might want to check the 'columns' of the 'reader' to check, field-ids are:
	auto names = FlatVector::GetData<string_t>(result.data[0]);  //! 2147483546
	auto row_ids = FlatVector::GetData<int64_t>(result.data[1]); //! 2147483545

	auto count = result.size();
	if (count == 0) {
		return;
	}
	reference<string_t> current_file_path = names[0];

	auto initial_key = current_file_path.get().GetString();
	auto it = positional_delete_data.find(initial_key);
	if (it == positional_delete_data.end()) {
		it = positional_delete_data.emplace(initial_key, make_uniq<IcebergPositionalDeleteData>()).first;
	}
	reference<IcebergPositionalDeleteData> deletes = *it->second;

	for (idx_t i = 0; i < count; i++) {
		auto &name = names[i];
		auto &row_id = row_ids[i];

		if (name != current_file_path.get()) {
			current_file_path = name;
			auto key = current_file_path.get().GetString();
			auto it = positional_delete_data.find(key);
			if (it == positional_delete_data.end()) {
				it = positional_delete_data.emplace(key, make_uniq<IcebergPositionalDeleteData>()).first;
			}
			deletes = *it->second;
		}

		deletes.get().AddRow(row_id);
	}
}

static void InitializeFromOtherChunk(DataChunk &target, DataChunk &other, const vector<column_t> &column_ids) {
	vector<LogicalType> types;
	for (auto &id : column_ids) {
		types.push_back(other.data[id].GetType());
	}
	target.InitializeEmpty(types);
}

void IcebergMultiFileList::ScanEqualityDeleteFile(const IcebergManifestEntry &entry, DataChunk &result_p,
                                                  vector<MultiFileColumnDefinition> &local_columns,
                                                  const vector<MultiFileColumnDefinition> &global_columns,
                                                  const vector<ColumnIndex> &column_indexes) const {
	D_ASSERT(!entry.equality_ids.empty());
	D_ASSERT(result_p.ColumnCount() == local_columns.size());

	auto count = result_p.size();
	if (count == 0) {
		return;
	}

	//! Map from column_id to 'local_columns' index, to figure out which columns from the 'result_p' are relevant here
	unordered_map<int32_t, column_t> id_to_column;
	for (column_t i = 0; i < local_columns.size(); i++) {
		auto &col = local_columns[i];
		D_ASSERT(!col.identifier.IsNull());
		id_to_column[col.identifier.GetValue<int32_t>()] = i;
	}

	vector<column_t> column_ids;
	DataChunk result;
	for (auto id : entry.equality_ids) {
		D_ASSERT(id_to_column.count(id));
		column_ids.push_back(id_to_column[id]);
	}

	//! Get or create the equality delete data for this sequence number
	auto it = equality_delete_data.find(entry.sequence_number);
	if (it == equality_delete_data.end()) {
		it = equality_delete_data
		         .emplace(entry.sequence_number, make_uniq<IcebergEqualityDeleteData>(entry.sequence_number))
		         .first;
	}
	auto &deletes = *it->second;

	//! Map from column_id to 'global_columns' index, so we can create a reference to the correct global index
	unordered_map<int32_t, column_t> id_to_global_column;
	for (column_t i = 0; i < global_columns.size(); i++) {
		auto &col = global_columns[i];
		D_ASSERT(!col.identifier.IsNull());
		id_to_global_column[col.identifier.GetValue<int32_t>()] = i;
	}

	unordered_map<idx_t, idx_t> global_id_to_result_id;
	for (idx_t i = 0; i < column_indexes.size(); i++) {
		auto &column_index = column_indexes[i];
		if (column_index.IsVirtualColumn()) {
			continue;
		}
		auto global_id = column_index.GetPrimaryIndex();
		global_id_to_result_id[global_id] = i;
	}

	//! Take only the relevant columns from the result
	InitializeFromOtherChunk(result, result_p, column_ids);
	result.ReferenceColumns(result_p, column_ids);
	deletes.files.emplace_back(entry.partition, entry.partition_spec_id);
	auto &rows = deletes.files.back().rows;
	rows.resize(count);
	D_ASSERT(result.ColumnCount() == entry.equality_ids.size());
	for (idx_t col_idx = 0; col_idx < result.ColumnCount(); col_idx++) {
		auto &field_id = entry.equality_ids[col_idx];
		auto global_column_id = id_to_global_column[field_id];
		auto &col = global_columns[global_column_id];
		auto &vec = result.data[col_idx];

		auto it = global_id_to_result_id.find(global_column_id);
		if (it == global_id_to_result_id.end()) {
			throw NotImplementedException("Equality deletes need the relevant columns to be selected");
		}
		global_column_id = it->second;

		for (idx_t i = 0; i < count; i++) {
			auto &row = rows[i];
			auto constant = vec.GetValue(i);
			unique_ptr<Expression> equality_filter;
			auto bound_ref = make_uniq<BoundReferenceExpression>(col.type, global_column_id);
			if (!constant.IsNull()) {
				//! Create a COMPARE_NOT_EQUAL expression
				equality_filter =
				    make_uniq<BoundComparisonExpression>(ExpressionType::COMPARE_NOTEQUAL, std::move(bound_ref),
				                                         make_uniq<BoundConstantExpression>(constant));
			} else {
				//! Construct an OPERATOR_IS_NOT_NULL expression instead
				auto is_not_null =
				    make_uniq<BoundOperatorExpression>(ExpressionType::OPERATOR_IS_NOT_NULL, LogicalType::BOOLEAN);
				is_not_null->children.push_back(std::move(bound_ref));
				equality_filter = std::move(is_not_null);
			}
			row.filters.emplace(std::make_pair(field_id, std::move(equality_filter)));
		}
	}
}

void IcebergMultiFileList::ScanDeleteFile(const IcebergManifestEntry &entry,
                                          const vector<MultiFileColumnDefinition> &global_columns,
                                          const vector<ColumnIndex> &column_indexes) const {
	const auto &delete_file_path = entry.file_path;
	auto &instance = DatabaseInstance::GetDatabase(context);
	//! FIXME: delete files could also be made without row_ids,
	//! in which case we need to rely on the `'schema.column-mapping.default'` property just like data files do.
	auto &parquet_scan_entry = ExtensionUtil::GetTableFunction(instance, "parquet_scan");
	auto &parquet_scan = parquet_scan_entry.functions.functions[0];

	// Prepare the inputs for the bind
	vector<Value> children;
	children.reserve(1);
	children.push_back(Value(delete_file_path));
	named_parameter_map_t named_params;
	vector<LogicalType> input_types;
	vector<string> input_names;

	TableFunctionRef empty;
	TableFunction dummy_table_function;
	dummy_table_function.name = "IcebergDeleteScan";
	TableFunctionBindInput bind_input(children, named_params, input_types, input_names, nullptr, nullptr,
	                                  dummy_table_function, empty);
	vector<LogicalType> return_types;
	vector<string> return_names;

	auto bind_data = parquet_scan.bind(context, bind_input, return_types, return_names);

	DataChunk result;
	// Reserve for STANDARD_VECTOR_SIZE instead of count, in case the returned table contains too many tuples
	result.Initialize(context, return_types, STANDARD_VECTOR_SIZE);

	ThreadContext thread_context(context);
	ExecutionContext execution_context(context, thread_context, nullptr);

	vector<column_t> column_ids;
	for (idx_t i = 0; i < return_types.size(); i++) {
		column_ids.push_back(i);
	}
	TableFunctionInitInput input(bind_data.get(), column_ids, vector<idx_t>(), nullptr);
	auto global_state = parquet_scan.init_global(context, input);
	auto local_state = parquet_scan.init_local(execution_context, input, global_state.get());

	auto &multi_file_local_state = local_state->Cast<MultiFileLocalState>();

	if (entry.content == IcebergManifestEntryContentType::POSITION_DELETES) {
		do {
			TableFunctionInput function_input(bind_data.get(), local_state.get(), global_state.get());
			result.Reset();
			parquet_scan.function(context, function_input, result);
			result.Flatten();
			ScanPositionalDeleteFile(result);
		} while (result.size() != 0);
	} else if (entry.content == IcebergManifestEntryContentType::EQUALITY_DELETES) {
		do {
			TableFunctionInput function_input(bind_data.get(), local_state.get(), global_state.get());
			result.Reset();
			parquet_scan.function(context, function_input, result);
			result.Flatten();
			ScanEqualityDeleteFile(entry, result, multi_file_local_state.reader->columns, global_columns,
			                       column_indexes);
		} while (result.size() != 0);
	}
}

unique_ptr<IcebergPositionalDeleteData>
IcebergMultiFileList::GetPositionalDeletesForFile(const string &file_path) const {
	auto it = positional_delete_data.find(file_path);
	if (it != positional_delete_data.end()) {
		// There is delete data for this file, return it
		return std::move(it->second);
	}
	return nullptr;
}

} // namespace duckdb<|MERGE_RESOLUTION|>--- conflicted
+++ resolved
@@ -339,16 +339,6 @@
 					data_manifest_reader->Read(STANDARD_VECTOR_SIZE, current_data_files);
 				}
 				current_data_manifest++;
-<<<<<<< HEAD
-			} else if (HasTransactionData()) {
-				auto &transaction_data = GetTransactionData();
-				if (transaction_data_idx >= transaction_data.alters.size()) {
-					//! Exhausted all the transaction-local data
-					return nullptr;
-				}
-				auto &alter = transaction_data.alters[transaction_data_idx].get();
-				auto &data_files = alter.manifest_file.data_files;
-=======
 			} else if (!transaction_data_manifests.empty()) {
 				if (transaction_data_idx >= transaction_data_manifests.size()) {
 					//! Exhausted all the transaction-local data
@@ -356,7 +346,6 @@
 				}
 				auto &manifest_file = transaction_data_manifests[transaction_data_idx].get();
 				auto &data_files = manifest_file.data_files;
->>>>>>> 9d6d317d
 				current_data_files.insert(current_data_files.end(), data_files.begin(), data_files.end());
 				transaction_data_idx++;
 			} else {
