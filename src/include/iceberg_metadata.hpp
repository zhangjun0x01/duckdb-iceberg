//===----------------------------------------------------------------------===//
//                         DuckDB
//
// iceberg_metadata.hpp
//
//
//===----------------------------------------------------------------------===//

#pragma once

#include "duckdb.hpp"
#include "yyjson.hpp"
#include "iceberg_types.hpp"
#include "iceberg_options.hpp"
#include "rest_catalog/objects/struct_field.hpp"
#include "duckdb/common/open_file_info.hpp"

using namespace duckdb_yyjson;

namespace duckdb {

struct IcebergColumnDefinition {
public:
<<<<<<< HEAD
	static IcebergColumnDefinition ParseFromJson(yyjson_val *val);

public:
=======
	static IcebergColumnDefinition ParseFromJson(rest_api_objects::StructField &field);
>>>>>>> b18db7d2
	LogicalType ToDuckDBType() {
		return type;
	}

public:
	int32_t id;
	string name;
	LogicalType type;
	Value default_value;
	bool required;
};

struct IcebergPartitionSpecField {
public:
	static IcebergPartitionSpecField ParseFromJson(yyjson_val *val);

public:
	string name;
	//! FIXME: parse this, there are a set amount of valid transforms
	//! See: https://iceberg.apache.org/spec/#partition-specs
	//! "Applied to the source column(s) to produce a partition value"
	string transform;
	//! NOTE: v3 replaces 'source-id' with 'source-ids'
	//! "A source column id or a list of source column ids from the table’s schema"
	uint64_t source_id;
	//! "Used to identify a partition field and is unique within a partition spec"
	uint64_t partition_field_id;
};

struct IcebergPartitionSpec {
public:
	static IcebergPartitionSpec ParseFromJson(yyjson_val *val);

public:
	bool IsUnpartitioned() const;
	bool IsPartitioned() const;

public:
	uint64_t spec_id;
	vector<IcebergPartitionSpecField> fields;
};

struct IcebergFieldMapping {
public:
	//! field-id can be omitted for the root of a struct
	int32_t field_id = NumericLimits<int32_t>::Maximum();
	case_insensitive_map_t<idx_t> field_mapping_indexes;

public:
public:
	void Verify() {
		if (field_id != NumericLimits<int32_t>::Maximum()) {
			return;
		}
		if (field_mapping_indexes.empty()) {
			throw InvalidInputException(
			    "Parsed 'schema.name-mapping.default' field mapping is invalid, has no 'field-id' and no 'fields'");
		}
	}
};

struct IcebergMetadata {
private:
	IcebergMetadata() = default;

public:
	static unique_ptr<IcebergMetadata> Parse(const string &path, FileSystem &fs,
	                                         const string &metadata_compression_codec);
	~IcebergMetadata() {
		if (doc) {
			yyjson_doc_free(doc);
		}
	}

public:
	// Ownership of parse data
	yyjson_doc *doc = nullptr;
	string document;

	//! Parsed info
	yyjson_val *snapshots;
	unordered_map<int64_t, IcebergPartitionSpec> partition_specs;
	vector<yyjson_val *> schemas;
	uint64_t iceberg_version;
	uint64_t schema_id;

	IcebergFieldMapping root_field_mapping;
	vector<IcebergFieldMapping> mappings;
};

//! An Iceberg snapshot https://iceberg.apache.org/spec/#snapshots
class IcebergSnapshot {
public:
	//! Snapshot metadata
	uint64_t snapshot_id;
	uint64_t sequence_number;
	string manifest_list;
	timestamp_t timestamp_ms;
	idx_t iceberg_format_version;
	uint64_t schema_id;
	vector<IcebergColumnDefinition> schema;
	string metadata_compression_codec = "none";

public:
	static IcebergSnapshot GetLatestSnapshot(IcebergMetadata &info, const IcebergOptions &options);
	static IcebergSnapshot GetSnapshotById(IcebergMetadata &info, idx_t snapshot_id, const IcebergOptions &options);
	static IcebergSnapshot GetSnapshotByTimestamp(IcebergMetadata &info, timestamp_t timestamp,
	                                              const IcebergOptions &options);

	static IcebergSnapshot ParseSnapShot(yyjson_val *snapshot, IcebergMetadata &metadata,
	                                     const IcebergOptions &options);
	static string GetMetaDataPath(ClientContext &context, const string &path, FileSystem &fs,
	                              const IcebergOptions &options);

protected:
	//! Version extraction and identification
	static bool UnsafeVersionGuessingEnabled(ClientContext &context);
	static string GetTableVersionFromHint(const string &path, FileSystem &fs, string version_format);
	static string GuessTableVersion(const string &meta_path, FileSystem &fs, const IcebergOptions &options);
	static string PickTableVersion(vector<OpenFileInfo> &found_metadata, string &version_pattern, string &glob);

	//! Internal JSON parsing functions
	static yyjson_val *FindLatestSnapshotInternal(yyjson_val *snapshots);
	static yyjson_val *FindSnapshotByIdInternal(yyjson_val *snapshots, idx_t target_id);
	static yyjson_val *FindSnapshotByIdTimestampInternal(yyjson_val *snapshots, timestamp_t timestamp);
	static vector<IcebergColumnDefinition> ParseSchema(vector<yyjson_val *> &schemas, idx_t schema_id);
};

//! Represents the iceberg table at a specific IcebergSnapshot. Corresponds to a single Manifest List.
struct IcebergTable {
public:
	//! Loads all(!) metadata of into IcebergTable object
	static IcebergTable Load(const string &iceberg_path, IcebergSnapshot &snapshot, ClientContext &context,
	                         const IcebergOptions &options);

public:
	//! Returns all paths to be scanned for the IcebergManifestContentType
	template <IcebergManifestContentType TYPE>
	vector<string> GetPaths() {
		vector<string> ret;
		for (auto &entry : entries) {
			if (entry.manifest.content != TYPE) {
				continue;
			}
			for (auto &manifest_entry : entry.manifest_entries) {
				if (manifest_entry.status == IcebergManifestEntryStatusType::DELETED) {
					continue;
				}
				ret.push_back(manifest_entry.file_path);
			}
		}
		return ret;
	}
	vector<IcebergManifestEntry> GetAllPaths() {
		vector<IcebergManifestEntry> ret;
		for (auto &entry : entries) {
			for (auto &manifest_entry : entry.manifest_entries) {
				if (manifest_entry.status == IcebergManifestEntryStatusType::DELETED) {
					continue;
				}
				ret.push_back(manifest_entry);
			}
		}
		return ret;
	}

	void Print() {
		Printer::Print("Iceberg table (" + path + ")");
		for (auto &entry : entries) {
			entry.Print();
		}
	}

	//! The snapshot of this table
	IcebergSnapshot snapshot;
	//! The entries (manifests) of this table
	vector<IcebergTableEntry> entries;

protected:
	string path;
};

} // namespace duckdb<|MERGE_RESOLUTION|>--- conflicted
+++ resolved
@@ -21,13 +21,7 @@
 
 struct IcebergColumnDefinition {
 public:
-<<<<<<< HEAD
-	static IcebergColumnDefinition ParseFromJson(yyjson_val *val);
-
-public:
-=======
 	static IcebergColumnDefinition ParseFromJson(rest_api_objects::StructField &field);
->>>>>>> b18db7d2
 	LogicalType ToDuckDBType() {
 		return type;
 	}
