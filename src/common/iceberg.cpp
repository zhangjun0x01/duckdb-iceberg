--- conflicted
+++ resolved
@@ -4,114 +4,9 @@
 #include "iceberg_utils.hpp"
 #include "iceberg_types.hpp"
 
-#include "duckdb/catalog/catalog_entry/table_function_catalog_entry.hpp"
-#include "duckdb/common/exception.hpp"
-#include "duckdb/execution/execution_context.hpp"
-#include "duckdb/main/extension_util.hpp"
-#include "duckdb/parallel/thread_context.hpp"
-#include "duckdb/parser/tableref/table_function_ref.hpp"
-#include "duckdb/parser/expression/constant_expression.hpp"
-
 #include "manifest_reader.hpp"
 
 namespace duckdb {
-
-<<<<<<< HEAD
-IcebergTable IcebergTable::Load(const string &iceberg_path, IcebergSnapshot &snapshot, FileSystem &fs, const IcebergOptions &options) {
-	IcebergTable ret;
-	ret.path = iceberg_path;
-	ret.snapshot = snapshot;
-
-	unique_ptr<ManifestReader> manifest_reader;
-	unique_ptr<ManifestEntryReader> manifest_entry_reader;
-	if (snapshot.iceberg_format_version == 1) {
-		manifest_entry_reader = make_uniq<ManifestEntryReaderV1>(iceberg_path, snapshot.manifest_list, fs, options);
-		manifest_reader = make_uniq<ManifestReaderV1>(iceberg_path, snapshot.manifest_list, fs, options);
-	} else if (snapshot.iceberg_format_version == 2) {
-		manifest_entry_reader = make_uniq<ManifestEntryReaderV2>(iceberg_path, snapshot.manifest_list, fs, options);
-		manifest_reader = make_uniq<ManifestReaderV2>(iceberg_path, snapshot.manifest_list, fs, options);
-	} else {
-		throw InvalidInputException("Reading from Iceberg version %d is not supported yet", snapshot.iceberg_format_version);
-	}
-
-	while (!manifest_reader->Finished()) {
-		auto manifest = manifest_reader->GetNext();
-		if (!manifest) {
-			break;
-		}
-		auto state = manifest_entry_reader->InitializeScan(*manifest);
-		vector<IcebergManifestEntry> manifest_paths;
-		while (!state.finished) {
-			auto new_entry = manifest_entry_reader->GetNext(state);
-			if (!new_entry) {
-				break;
-			}
-			manifest_paths.push_back(std::move(*new_entry));
-		}
-		ret.entries.push_back({std::move(*manifest), std::move(manifest_paths)});
-=======
-template <class OP>
-vector<typename OP::entry_type> ScanAvroMetadata(ClientContext &context, const string &path) {
-	vector<typename OP::entry_type> ret;
-
-	// TODO: make streaming
-	auto &instance = DatabaseInstance::GetDatabase(context);
-	auto &avro_scan_entry = ExtensionUtil::GetTableFunction(instance, "read_avro");
-	auto &avro_scan = avro_scan_entry.functions.functions[0];
-
-	// Prepare the inputs for the bind
-	vector<Value> children;
-	children.reserve(1);
-	children.push_back(Value(path));
-	named_parameter_map_t named_params;
-	vector<LogicalType> input_types;
-	vector<string> input_names;
-
-	TableFunctionRef empty;
-	TableFunction dummy_table_function;
-	dummy_table_function.name = StringUtil::Format("%sV%d", OP::NAME, OP::FORMAT_VERSION);
-	TableFunctionBindInput bind_input(children, named_params, input_types, input_names, nullptr, nullptr,
-	                                  dummy_table_function, empty);
-	vector<LogicalType> return_types;
-	vector<string> return_names;
-
-	auto bind_data = avro_scan.bind(context, bind_input, return_types, return_names);
-
-	DataChunk result;
-	result.Initialize(context, return_types, STANDARD_VECTOR_SIZE);
-
-	ThreadContext thread_context(context);
-	ExecutionContext execution_context(context, thread_context, nullptr);
-
-	case_insensitive_map_t<ColumnIndex> name_to_vec;
-	vector<column_t> column_ids;
-	for (idx_t i = 0; i < return_types.size(); i++) {
-		column_ids.push_back(i);
-		OP::PopulateNameMapping(i, return_types[i], return_names[i], name_to_vec);
->>>>>>> e3257002
-	}
-
-	if (!OP::VerifySchema(name_to_vec)) {
-		throw InvalidInputException("%s schema invalid for Iceberg version %d", OP::NAME, OP::FORMAT_VERSION);
-	}
-
-	TableFunctionInitInput input(bind_data.get(), column_ids, vector<idx_t>(), nullptr);
-	auto global_state = avro_scan.init_global(context, input);
-
-	do {
-		TableFunctionInput function_input(bind_data.get(), nullptr, global_state.get());
-		result.Reset();
-		avro_scan.function(context, function_input, result);
-
-		idx_t count = result.size();
-		for (auto &vec : result.data) {
-			vec.Flatten(count);
-		}
-
-		OP::ProduceEntries(result, name_to_vec, ret);
-	} while (result.size() != 0);
-	return ret;
-}
 
 template <class OP>
 static void ReadManifestEntries(ClientContext &context, const vector<IcebergManifest> &manifests, bool allow_moved_paths, FileSystem &fs, const string &iceberg_path, vector<IcebergTableEntry> &result) {
@@ -124,8 +19,7 @@
 	}
 }
 
-IcebergTable IcebergTable::Load(const string &iceberg_path, IcebergSnapshot &snapshot, ClientContext &context,
-                                bool allow_moved_paths, string metadata_compression_codec) {
+IcebergTable IcebergTable::Load(const string &iceberg_path, IcebergSnapshot &snapshot, ClientContext &context, const IcebergOptions &options) {
 	IcebergTable ret;
 	ret.path = iceberg_path;
 	ret.snapshot = snapshot;
