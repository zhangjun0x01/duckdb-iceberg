# This file is included by DuckDB's build system. It specifies which extension to load

<<<<<<< HEAD
duckdb_extension_load(icu)
duckdb_extension_load(avro
        LOAD_TESTS
        GIT_URL https://github.com/duckdb/duckdb_avro
        GIT_TAG 1b53c8af9973b0267406ca5a24d7e0b52f22cec3
)

=======
>>>>>>> 9ecdbab1
# Extension from this repo
duckdb_extension_load(iceberg
    SOURCE_DIR ${CMAKE_CURRENT_LIST_DIR}
    LOAD_TESTS
    LINKED_LIBS "../../vcpkg_installed/wasm32-emscripten/lib/*.a"
)


if (NOT ${EMSCRIPTEN})
duckdb_extension_load(tpch)
duckdb_extension_load(icu)
duckdb_extension_load(avro
        LOAD_TESTS
        GIT_URL https://github.com/duckdb/duckdb_avro
        GIT_TAG 141c70afa871d437bfdc689b826baf55409b1f72
)
endif()

################## AWS
if (NOT MINGW AND NOT ${EMSCRIPTEN})
    duckdb_extension_load(aws
            LOAD_TESTS
            GIT_URL https://github.com/duckdb/duckdb-aws
            GIT_TAG main
    )
endif ()

if (NOT ${EMSCRIPTEN})
duckdb_extension_load(httpfs
        GIT_URL https://github.com/duckdb/duckdb-httpfs
        GIT_TAG 7b09112ad257249130375c0841d962eecb85662e
        INCLUDE_DIR extension/httpfs/include
)
endif ()<|MERGE_RESOLUTION|>--- conflicted
+++ resolved
@@ -1,15 +1,5 @@
 # This file is included by DuckDB's build system. It specifies which extension to load
 
-<<<<<<< HEAD
-duckdb_extension_load(icu)
-duckdb_extension_load(avro
-        LOAD_TESTS
-        GIT_URL https://github.com/duckdb/duckdb_avro
-        GIT_TAG 1b53c8af9973b0267406ca5a24d7e0b52f22cec3
-)
-
-=======
->>>>>>> 9ecdbab1
 # Extension from this repo
 duckdb_extension_load(iceberg
     SOURCE_DIR ${CMAKE_CURRENT_LIST_DIR}
@@ -24,7 +14,7 @@
 duckdb_extension_load(avro
         LOAD_TESTS
         GIT_URL https://github.com/duckdb/duckdb_avro
-        GIT_TAG 141c70afa871d437bfdc689b826baf55409b1f72
+        GIT_TAG 1b53c8af9973b0267406ca5a24d7e0b52f22cec3
 )
 endif()
 
