# This file is included by DuckDB's build system. It specifies which extension to load

# Extension from this repo
duckdb_extension_load(iceberg
    SOURCE_DIR ${CMAKE_CURRENT_LIST_DIR}
    LOAD_TESTS
)
<<<<<<< HEAD
=======

>>>>>>> dba0adac
duckdb_extension_load(tpch)<|MERGE_RESOLUTION|>--- conflicted
+++ resolved
@@ -5,8 +5,5 @@
     SOURCE_DIR ${CMAKE_CURRENT_LIST_DIR}
     LOAD_TESTS
 )
-<<<<<<< HEAD
-=======
 
->>>>>>> dba0adac
 duckdb_extension_load(tpch)