--- conflicted
+++ resolved
@@ -7,23 +7,18 @@
     LINKED_LIBS "../../vcpkg_installed/wasm32-emscripten/lib/*.a"
 )
 
-
 duckdb_extension_load(tpch)
 duckdb_extension_load(icu)
-endif()
 
 duckdb_extension_load(avro
         LOAD_TESTS
         GIT_URL https://github.com/duckdb/duckdb_avro
         GIT_TAG f861995afa955b75b0543019113479424ce96cfe
 )
-<<<<<<< HEAD
 
 #duckdb_extension_load(avro
 #        SOURCE_DIR "/Users/thijs/DuckDBLabs/duckdb_avro"
 #)
-=======
->>>>>>> ca18aef8
 
 ################## AWS
 if (NOT MINGW)
