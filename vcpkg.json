--- conflicted
+++ resolved
@@ -4,17 +4,12 @@
 		"curl",
 		"openssl",
 		{
-<<<<<<< HEAD
-		"name": "aws-sdk-cpp",
-		"features": [ "sso", "sts", "identity-management" ]
-=======
 			"name": "aws-sdk-cpp",
 			"features": [
 				"sso",
 				"sts",
 				"identity-management"
 			]
->>>>>>> 800ff498
 		}
 	],
 	"vcpkg-configuration": {
